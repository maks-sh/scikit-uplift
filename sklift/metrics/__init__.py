--- conflicted
+++ resolved
@@ -2,22 +2,14 @@
     uplift_curve, perfect_uplift_curve, uplift_auc_score,
     qini_curve, perfect_qini_curve, qini_auc_score,
     uplift_at_k, response_rate_by_percentile,
-<<<<<<< HEAD
-    weighted_average_uplift, uplift_by_percentile, treatment_balance_curve, get_scorer
-=======
     weighted_average_uplift, uplift_by_percentile, treatment_balance_curve,
-    average_squared_deviation
->>>>>>> df043400
+    average_squared_deviation, get_scorer
 )
 
 __all__ = [
-    uplift_curve, perfect_uplift_curve, uplift_auc_score,
-    qini_curve, perfect_qini_curve, qini_auc_score,
-    uplift_at_k, response_rate_by_percentile,
-<<<<<<< HEAD
-    weighted_average_uplift, uplift_by_percentile, treatment_balance_curve, get_scorer
-=======
-    weighted_average_uplift, uplift_by_percentile, treatment_balance_curve,
-    average_squared_deviation
->>>>>>> df043400
+    'uplift_curve', 'perfect_uplift_curve', 'uplift_auc_score',
+    'qini_curve', 'perfect_qini_curve', 'qini_auc_score',
+    'uplift_at_k', 'response_rate_by_percentile',
+    'weighted_average_uplift', 'uplift_by_percentile', 'treatment_balance_curve',
+    'average_squared_deviation', 'get_scorer'
 ]