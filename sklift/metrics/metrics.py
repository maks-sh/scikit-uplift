import warnings
import numpy as np
import pandas as pd
from sklearn.utils.extmath import stable_cumsum
from sklearn.utils.validation import check_consistent_length
from sklearn.metrics import auc


def uplift_curve(y_true, uplift, treatment):
    """Compute Uplift curve.

    This is a general function, given points on a curve.  For computing the
    area under the Uplift Curve, see :func:`uplift_auc_score`.

    Args:
        y_true (1d array-like): Correct (true) target values.
        uplift (1d array-like): Predicted uplift, as returned by a model.
        treatment (1d array-like): Treatment labels.

    Returns:
        array (shape = [>2]), array (shape = [>2]): Points on a curve.

    See also:
        :func:`.uplift_auc_score`: Compute the area under the Uplift curve from prediction scores.

        :func:`.plot_uplift_qini_curves`: Plot Uplift and Qini curves.

        :func:`.uplift_at_k`: Compute uplift at first k percentage of the total sample.
    """

    # TODO: check the treatment is binary
    y_true, uplift, treatment = np.array(y_true), np.array(uplift), np.array(treatment)
    desc_score_indices = np.argsort(uplift, kind="mergesort")[::-1]
    y_true, uplift, treatment = y_true[desc_score_indices], uplift[desc_score_indices], treatment[desc_score_indices]

    y_true_ctrl, y_true_trmnt = y_true.copy(), y_true.copy()

    y_true_ctrl[treatment == 1] = 0
    y_true_trmnt[treatment == 0] = 0

    distinct_value_indices = np.where(np.diff(uplift))[0]
    threshold_indices = np.r_[distinct_value_indices, uplift.size - 1]

    num_trmnt = stable_cumsum(treatment)[threshold_indices]
    y_trmnt = stable_cumsum(y_true_trmnt)[threshold_indices]

    num_all = threshold_indices + 1

    num_ctrl = num_all - num_trmnt
    y_ctrl = stable_cumsum(y_true_ctrl)[threshold_indices]

    curve_values = (np.divide(y_trmnt, num_trmnt, out=np.zeros_like(y_trmnt), where=num_trmnt != 0) -
                    np.divide(y_ctrl, num_ctrl, out=np.zeros_like(y_ctrl), where=num_ctrl != 0)) * num_all

    if num_all.size == 0 or curve_values[0] != 0 or num_all[0] != 0:
        # Add an extra threshold position if necessary
        # to make sure that the curve starts at (0, 0)
        num_all = np.r_[0, num_all]
        curve_values = np.r_[0, curve_values]

    return num_all, curve_values


def qini_curve(y_true, uplift, treatment):
    """Compute Qini curve.

    This is a general function, given points on a curve. For computing the
    area under the Qini Curve, see :func:`qini_auc_score`.

    Args:
        y_true (1d array-like): Correct (true) target values.
        uplift (1d array-like): Predicted uplift, as returned by a model.
        treatment (1d array-like): Treatment labels.

    Returns:
        array (shape = [>2]), array (shape = [>2]): Points on a curve.

    See also:
        :func:`.qini_auc_score`: Compute the area under the Qini Curve (Qini coefficient) from prediction scores.

        :func:`.plot_uplift_qini_curves`: Plot Uplift and Qini curves.
    """
    # TODO: check the treatment is binary
    y_true, uplift, treatment = np.array(y_true), np.array(uplift), np.array(treatment)

    desc_score_indices = np.argsort(uplift, kind="mergesort")[::-1]

    y_true = y_true[desc_score_indices]
    treatment = treatment[desc_score_indices]
    uplift = uplift[desc_score_indices]

    y_true_ctrl, y_true_trmnt = y_true.copy(), y_true.copy()

    y_true_ctrl[treatment == 1] = 0
    y_true_trmnt[treatment == 0] = 0

    distinct_value_indices = np.where(np.diff(uplift))[0]
    threshold_indices = np.r_[distinct_value_indices, uplift.size - 1]

    num_trmnt = stable_cumsum(treatment)[threshold_indices]
    y_trmnt = stable_cumsum(y_true_trmnt)[threshold_indices]

    num_all = threshold_indices + 1

    num_ctrl = num_all - num_trmnt
    y_ctrl = stable_cumsum(y_true_ctrl)[threshold_indices]

    curve_values = y_trmnt - y_ctrl * np.divide(num_trmnt, num_ctrl, out=np.zeros_like(num_trmnt), where=num_ctrl != 0)
    if num_all.size == 0 or curve_values[0] != 0 or num_all[0] != 0:
        # Add an extra threshold position if necessary
        # to make sure that the curve starts at (0, 0)
        num_all = np.r_[0, num_all]
        curve_values = np.r_[0, curve_values]

    return num_all, curve_values


def uplift_auc_score(y_true, uplift, treatment):
    """Compute the area under the uplift curve from prediction scores.

    Args:
        y_true (1d array-like): Correct (true) target values.
        uplift (1d array-like): Predicted uplift, as returned by a model.
        treatment (1d array-like): Treatment labels.

    Returns:
        float: Area Under the Uplift Curve.

    See also:
        :func:`.qini_auc_score`: Compute the area under the Qini Curve (Qini coefficient) from prediction scores.

        :func:`.plot_uplift_qini_curves`: Plot Uplift and Qini curves.

        :func:`.uplift_at_k`: Compute uplift at first k percentage of the total sample.
    """
    # ToDO: Add normalization
    # ToDO: Add baseline
    return auc(*uplift_curve(y_true, uplift, treatment))


# FIXME: remove in 0.2.0
def auuc(y_true, uplift, treatment):
    """Compute Area Under the Uplift Curve from prediction scores.

    Args:
        y_true (1d array-like): Correct (true) target values.
        uplift (1d array-like): Predicted uplift, as returned by a model.
        treatment (1d array-like): Treatment labels.

    Returns:
        float: Area Under the Uplift Curve.

    .. warning::
        Metric `auuc` was renamed to :func:`uplift_auc_score`
        in version 0.1.0 and will be removed in 0.2.0
    """
    warnings.warn(
        'Metric `auuc` was renamed to `uplift_auc_score`'
        'in version 0.1.0 and will be removed in 0.2.0',
        FutureWarning
    )
    return uplift_auc_score(y_true, uplift, treatment)


<<<<<<< HEAD
def qini_auc_score(y_true, uplift, treatment):
    """Compute the area under the Qini Curve (Qini coefficient) from prediction scores.
=======
def qini_auc_score(y_true, uplift, treatment, negative_effect=True):
    """Compute Area Under the Qini Curve (aka Qini coefficient) from prediction scores.
>>>>>>> 1f5fdb90

    For binary outcomes the ratio of the actual uplift gains curve above the diagonal to that of the optimum Qini Curve.

    Args:
        y_true (1d array-like): Correct (true) target values.
        uplift (1d array-like): Predicted uplift, as returned by a model.
        treatment (1d array-like): Treatment labels.
        negative_effect (bool): If True, optimum Qini Curve contains the negative effects.
            Otherwise, optimum Qini Curve does not the negative effects.

            .. versionadded:: 0.2.0

    Returns:
<<<<<<< HEAD
        float: Area Under the Qini Curve.

    See also:
        :func:`.uplift_auc_score`: Compute the area under the uplift curve from prediction scores.

        :func:`.plot_uplift_qini_curves`: Plot Uplift and Qini curves.
=======
        float: Qini coefficient.

    References:
        Nicholas J Radcliffe. (2007). Using control groups to target on predicted lift:
        Building and assessing uplift model. Direct Marketing Analytics Journal, (3):14–21, 2007.
>>>>>>> 1f5fdb90
    """
    # ToDO: Add Continuous Outcomes
    check_consistent_length(y_true, uplift, treatment)

    y_true, uplift, treatment = np.array(y_true), np.array(uplift), np.array(treatment)

    if not isinstance(negative_effect, bool):
        raise TypeError(f'Negative_effects flag should be bool, got: {type(negative_effect)}')

    ratio_random = (y_true[treatment == 1].sum() - len(y_true[treatment == 1]) *
                    y_true[treatment == 0].sum() / len(y_true[treatment == 0])) / len(y_true)

    x_baseline, y_baseline = np.array([0, len(y_true)]), np.array([0, ratio_random])
    auc_score_baseline = auc(x_baseline, y_baseline)

    if negative_effect:
        x_perfect, y_perfect = qini_curve(
            y_true, y_true * treatment - y_true * (1 - treatment), treatment
        )
    else:
        x_perfect, y_perfect = np.array([0, ratio_random, len(y_true)]), np.array([0, ratio_random, ratio_random])

    qini_auc_score_perfect = auc(x_perfect, y_perfect) - auc_score_baseline
    qini_auc_score_actual = auc(*qini_curve(y_true, uplift, treatment)) - auc_score_baseline

    return qini_auc_score_actual / qini_auc_score_perfect


# FIXME: remove in 0.2.0
def auqc(y_true, uplift, treatment):
    """Compute Area Under the Qini Curve (aka Qini coefficient) from prediction scores.

    Args:
        y_true (1d array-like): Correct (true) target values.
        uplift (1d array-like): Predicted uplift, as returned by a model.
        treatment (1d array-like): Treatment labels.

    Returns:
        float: Area Under the Qini Curve.

    .. warning::
        Metric `auqc` was renamed to :func:`qini_auc_score`
        in version 0.1.0 and will be removed in 0.2.0
    """
    warnings.warn(
        'Metric `auqc` was renamed to `qini_auc_score`'
        'in version 0.1.0 and will be removed in 0.2.0',
        FutureWarning
    )
    return qini_auc_score(y_true, uplift, treatment)


def uplift_at_k(y_true, uplift, treatment, strategy, k=0.3):
    """Compute uplift at the first k percentage of the total sample.

    Args:
        y_true (1d array-like): Correct (true) target values.
        uplift (1d array-like): Predicted uplift, as returned by a model.
        treatment (1d array-like): Treatment labels.
        k (float or int): If float, should be between 0.0 and 1.0 and represent the proportion of the dataset
            to include in the computation of uplift. If int, represents the absolute number of samples.
        strategy (string, ['overall', 'by_group']): Determines the calculating strategy.

            * ``'overall'``:
                The first step is taking the first k observations of all test data ordered by uplift prediction
                (overall both groups - control and treatment) and conversions in treatment and control groups
                calculated only on them. Then the difference between these conversions is calculated.

            * ``'by_group'``:
                Separately calculates conversions in top k observations in each group (control and treatment)
                sorted by uplift predictions. Then the difference between these conversions is calculated



    .. versionchanged:: 0.1.0

        * Add supporting absolute values for ``k`` parameter
        * Add parameter ``strategy``

    Returns:
        float: Uplift score at first k observations of the total sample.

    See also:
        :func:`uplift_auc_score`: Compute the area under the Uplift curve from prediction scores.

        :func:`qini_auc_score`: Compute the area under the Qini curve (aka Qini coefficient) from prediction scores.

    """
    # ToDo: checker that treatment is binary and all groups is not empty
    check_consistent_length(y_true, uplift, treatment)

    y_true, uplift, treatment = np.array(y_true), np.array(uplift), np.array(treatment)

    strategy_methods = ['overall', 'by_group']
    if strategy not in strategy_methods:
        raise ValueError(f'Uplift score supports only calculating methods in {strategy_methods},'
                         f' got {strategy}.'
                         )

    n_samples = len(y_true)
    order = np.argsort(uplift, kind='mergesort')[::-1]
    _, treatment_counts = np.unique(treatment, return_counts=True)
    n_samples_ctrl = treatment_counts[0]
    n_samples_trmnt = treatment_counts[1]

    k_type = np.asarray(k).dtype.kind

    if (k_type == 'i' and (k >= n_samples or k <= 0)
       or k_type == 'f' and (k <= 0 or k >= 1)):
        raise ValueError(f'k={k} should be either positive and smaller'
                         f' than the number of samples {n_samples} or a float in the '
                         f'(0, 1) range')

    if k_type not in ('i', 'f'):
        raise ValueError(f'Invalid value for k: {k_type}')

    if strategy == 'overall':
        if k_type == 'f':
            n_size = int(n_samples * k)
        else:
            n_size = k

        # ToDo: _checker_ there are observations among two groups among first k
        score_ctrl = y_true[order][:n_size][treatment[order][:n_size] == 0].mean()
        score_trmnt = y_true[order][:n_size][treatment[order][:n_size] == 1].mean()

    else:  # strategy == 'by_group':
        if k_type == 'f':
            n_ctrl = int((treatment == 0).sum() * k)
            n_trmnt = int((treatment == 1).sum() * k)

        else:
            n_ctrl = k
            n_trmnt = k

        if n_ctrl > n_samples_ctrl:
            raise ValueError(f'With k={k}, the number of the first k observations'
                             ' bigger than the number of samples'
                             f'in the control group: {n_samples_ctrl}'
                             )
        if n_trmnt > n_samples_trmnt:
            raise ValueError(f'With k={k}, the number of the first k observations'
                             ' bigger than the number of samples'
                             f'in the treatment group: {n_samples_ctrl}'
                             )

        score_ctrl = y_true[order][treatment[order] == 0][:n_ctrl].mean()
        score_trmnt = y_true[order][treatment[order] == 1][:n_trmnt].mean()

    return score_trmnt - score_ctrl


def response_rate_by_percentile(y_true, uplift, treatment, group, strategy='overall', bins=10):
    """Compute response rate (target mean in the control or treatment group) at each percentile.
    
    Args:
        y_true (1d array-like): Correct (true) target values.
        uplift (1d array-like): Predicted uplift, as returned by a model.
        treatment (1d array-like): Treatment labels.
        group (string, ['treatment', 'control']): Group type for computing response rate: treatment or control.

            * ``'treatment'``:
                Values equal 1 in the treatment column.
            * ``'control'``:
                Values equal 0 in the treatment column.

        strategy (string, ['overall', 'by_group']): Determines the calculating strategy. Default is 'overall'.

            * ``'overall'``:
                The first step is taking the first k observations of all test data ordered by uplift prediction
                (overall both groups - control and treatment) and conversions in treatment and control groups
                calculated only on them. Then the difference between these conversions is calculated.
            * ``'by_group'``:
                Separately calculates conversions in top k observations in each group (control and treatment)
                sorted by uplift predictions. Then the difference between these conversions is calculated

        bins (int): Determines the number of bins (and relative percentile) in the data. Default is 10.
        
    Returns:
        array (shape = [>2]), array (shape = [>2]), array (shape = [>2]):
        response rate at each percentile for control or treatment group,
        variance of the response rate at each percentile,
        group size at each percentile.
    """
    
    group_types = ['treatment', 'control']
    strategy_methods = ['overall', 'by_group']
    
    n_samples = len(y_true)
    check_consistent_length(y_true, uplift, treatment)
    
    if group not in group_types:
        raise ValueError(f'Response rate supports only group types in {group_types},'
                         f' got {group}.') 

    if strategy not in strategy_methods:
        raise ValueError(f'Response rate supports only calculating methods in {strategy_methods},'
                         f' got {strategy}.')
    
    if not isinstance(bins, int) or bins <= 0:
        raise ValueError(f'Bins should be positive integer.'
                         f' Invalid value bins: {bins}')
          
    if bins >= n_samples:
        raise ValueError(f'Number of bins = {bins} should be smaller than the length of y_true {n_samples}')
    
    y_true, uplift, treatment = np.array(y_true), np.array(uplift), np.array(treatment)
    order = np.argsort(uplift, kind='mergesort')[::-1]

    trmnt_flag = 1 if group == 'treatment' else 0
    
    if strategy == 'overall':
        y_true_bin = np.array_split(y_true[order], bins)
        trmnt_bin = np.array_split(treatment[order], bins)
        
        group_size = np.array([len(y[trmnt == trmnt_flag]) for y, trmnt in zip(y_true_bin, trmnt_bin)])
        response_rate = np.array([np.mean(y[trmnt == trmnt_flag]) for y, trmnt in zip(y_true_bin, trmnt_bin)])

    else:  # strategy == 'by_group'
        y_bin = np.array_split(y_true[order][treatment[order] == trmnt_flag], bins)
        
        group_size = np.array([len(y) for y in y_bin])
        response_rate = np.array([np.mean(y) for y in y_bin])

    variance = np.multiply(response_rate, np.divide((1 - response_rate), group_size))

    return response_rate, variance, group_size


def weighted_average_uplift(y_true, uplift, treatment, strategy='overall', bins=10):
    """Weighted average uplift.

    It is an average of uplift by percentile.
    Weights are sizes of the treatment group by percentile.

    Args:
        y_true (1d array-like): Correct (true) target values.
        uplift (1d array-like): Predicted uplift, as returned by a model.
        treatment (1d array-like): Treatment labels.
        strategy (string, ['overall', 'by_group']): Determines the calculating strategy. Default is 'overall'.

            * ``'overall'``:
                The first step is taking the first k observations of all test data ordered by uplift prediction
                (overall both groups - control and treatment) and conversions in treatment and control groups
                calculated only on them. Then the difference between these conversions is calculated.
            * ``'by_group'``:
                Separately calculates conversions in top k observations in each group (control and treatment)
                sorted by uplift predictions. Then the difference between these conversions is calculated

        bins (int): Determines the number of bins (and the relative percentile) in the data. Default is 10.

    Returns:
        float: Weighted average uplift.
    """

    strategy_methods = ['overall', 'by_group']

    n_samples = len(y_true)
    check_consistent_length(y_true, uplift, treatment)

    if strategy not in strategy_methods:
        raise ValueError(f'Response rate supports only calculating methods in {strategy_methods},'
                         f' got {strategy}.')

    if not isinstance(bins, int) or bins <= 0:
        raise ValueError(f'Bins should be positive integer.'
                         f' Invalid value bins: {bins}')

    if bins >= n_samples:
        raise ValueError(f'Number of bins = {bins} should be smaller than the length of y_true {n_samples}')

    response_rate_trmnt, variance_trmnt, n_trmnt = response_rate_by_percentile(
        y_true, uplift, treatment, group='treatment', strategy=strategy, bins=bins)

    response_rate_ctrl, variance_ctrl, n_ctrl = response_rate_by_percentile(
        y_true, uplift, treatment, group='control', strategy=strategy, bins=bins)

    uplift_scores = response_rate_trmnt - response_rate_ctrl

    weighted_avg_uplift = np.dot(n_trmnt, uplift_scores) / np.sum(n_trmnt)

    return weighted_avg_uplift


def uplift_by_percentile(y_true, uplift, treatment, strategy='overall', bins=10, std=False, total=False):
    """Compute metrics: uplift, group size, group response rate, standard deviation at each percentile.

    Metrics in columns and percentiles in rows of pandas DataFrame:

        - ``n_treatment``, ``n_control`` - group sizes.
        - ``response_rate_treatment``, ``response_rate_control`` - group response rates.
        - ``uplift`` - treatment response rate substract control response rate.
        - ``std_treatment``, ``std_control`` - (optional) response rates standard deviation.
        - ``std_uplift`` - (optional) uplift standard deviation.

    Args:
        y_true (1d array-like): Correct (true) target values.
        uplift (1d array-like): Predicted uplift, as returned by a model.
        treatment (1d array-like): Treatment labels.
        strategy (string, ['overall', 'by_group']): Determines the calculating strategy. Default is 'overall'.

            * ``'overall'``:
                The first step is taking the first k observations of all test data ordered by uplift prediction
                (overall both groups - control and treatment) and conversions in treatment and control groups
                calculated only on them. Then the difference between these conversions is calculated.
            * ``'by_group'``:
                Separately calculates conversions in top k observations in each group (control and treatment)
                sorted by uplift predictions. Then the difference between these conversions is calculated

        std (bool): If True, add columns with the uplift standard deviation and the response rate standard deviation. Default is False.
        total (bool): If True, add the last row with the total values. Default is False.
            The total uplift is a weighted average uplift. See :func:`weighted_average_uplift`.
            The total response rate is a response rate on the full data amount.
        bins (int): Determines the number of bins (and the relative percentile) in the data. Default is 10.

    Returns:
        pandas.DataFrame: Dataframe where metrics are by columns and percentiles are by rows.
    """

    strategy_methods = ['overall', 'by_group']

    n_samples = len(y_true)
    check_consistent_length(y_true, uplift, treatment)

    if strategy not in strategy_methods:
        raise ValueError(f'Response rate supports only calculating methods in {strategy_methods},'
                         f' got {strategy}.')

    if not isinstance(total, bool):
        raise ValueError(f'Flag total should be bool: True or False.'
                         f' Invalid value total: {total}')

    if not isinstance(std, bool):
        raise ValueError(f'Flag std should be bool: True or False.'
                         f' Invalid value std: {std}')

    if not isinstance(bins, int) or bins <= 0:
        raise ValueError(f'Bins should be positive integer.'
                         f' Invalid value bins: {bins}')

    if bins >= n_samples:
        raise ValueError(f'Number of bins = {bins} should be smaller than the length of y_true {n_samples}')

    y_true, uplift, treatment = np.array(y_true), np.array(uplift), np.array(treatment)

    response_rate_trmnt, variance_trmnt, n_trmnt = response_rate_by_percentile(
        y_true, uplift, treatment, group='treatment', strategy=strategy, bins=bins)

    response_rate_ctrl, variance_ctrl, n_ctrl = response_rate_by_percentile(
        y_true, uplift, treatment, group='control', strategy=strategy, bins=bins)

    uplift_scores = response_rate_trmnt - response_rate_ctrl
    uplift_variance = variance_trmnt + variance_ctrl

    percentiles = [round(p * 100 / bins, 1) for p in range(1, bins + 1)]

    df = pd.DataFrame({
        'percentile': percentiles,
        'n_treatment':n_trmnt,
        'n_control': n_ctrl,
        'response_rate_treatment': response_rate_trmnt,
        'response_rate_control': response_rate_ctrl,
        'uplift': uplift_scores
    })

    if total:
        response_rate_trmnt_total, variance_trmnt_total, n_trmnt_total = response_rate_by_percentile(
            y_true, uplift, treatment, strategy=strategy, group='treatment', bins=1)

        response_rate_ctrl_total, variance_ctrl_total, n_ctrl_total  = response_rate_by_percentile(
            y_true, uplift, treatment, strategy=strategy, group='control', bins=1)

        weighted_avg_uplift = 1 / n_trmnt_total * np.dot(n_trmnt, uplift_scores)

        df.loc[-1, :] = ['total', n_trmnt_total, n_ctrl_total, response_rate_trmnt_total,
                         response_rate_ctrl_total, weighted_avg_uplift]

    if std:
        std_treatment = np.sqrt(variance_trmnt)
        std_control = np.sqrt(variance_ctrl)
        std_uplift = np.sqrt(uplift_variance)

        if total:
            std_treatment = np.append(std_treatment, np.sum(std_treatment))
            std_control = np.append(std_control, np.sum(std_control))
            std_uplift = np.append(std_uplift, np.sum(std_uplift))

        df.loc[:, 'std_treatment'] = std_treatment
        df.loc[:, 'std_control'] = std_control
        df.loc[:, 'std_uplift'] = std_uplift

    df = df\
        .set_index('percentile', drop=True, inplace=False)\
        .astype({'n_treatment': 'int32', 'n_control': 'int32'})

    return df


def treatment_balance_curve(uplift, treatment, winsize):
    """Compute the treatment balance curve: proportion of treatment group in the ordered predictions.

    Args:
        uplift (1d array-like): Predicted uplift, as returned by a model.
        treatment (1d array-like): Treatment labels.
        winsize(int): Size of the sliding window for calculating the balance between treatment and control.

    Returns:
        array (shape = [>2]), array (shape = [>2]): Points on a curve.
    """
    uplift, treatment = np.array(uplift), np.array(treatment)

    desc_score_indices = np.argsort(uplift, kind="mergesort")[::-1]

    treatment = treatment[desc_score_indices]

    balance = np.convolve(treatment, np.ones(winsize), 'valid') / winsize
    idx = np.linspace(1, 100, len(balance))
    return idx, balance<|MERGE_RESOLUTION|>--- conflicted
+++ resolved
@@ -162,13 +162,8 @@
     return uplift_auc_score(y_true, uplift, treatment)
 
 
-<<<<<<< HEAD
-def qini_auc_score(y_true, uplift, treatment):
-    """Compute the area under the Qini Curve (Qini coefficient) from prediction scores.
-=======
 def qini_auc_score(y_true, uplift, treatment, negative_effect=True):
     """Compute Area Under the Qini Curve (aka Qini coefficient) from prediction scores.
->>>>>>> 1f5fdb90
 
     For binary outcomes the ratio of the actual uplift gains curve above the diagonal to that of the optimum Qini Curve.
 
@@ -182,20 +177,17 @@
             .. versionadded:: 0.2.0
 
     Returns:
-<<<<<<< HEAD
         float: Area Under the Qini Curve.
 
     See also:
         :func:`.uplift_auc_score`: Compute the area under the uplift curve from prediction scores.
 
         :func:`.plot_uplift_qini_curves`: Plot Uplift and Qini curves.
-=======
         float: Qini coefficient.
 
     References:
         Nicholas J Radcliffe. (2007). Using control groups to target on predicted lift:
         Building and assessing uplift model. Direct Marketing Analytics Journal, (3):14–21, 2007.
->>>>>>> 1f5fdb90
     """
     # ToDO: Add Continuous Outcomes
     check_consistent_length(y_true, uplift, treatment)
@@ -350,7 +342,7 @@
 
 def response_rate_by_percentile(y_true, uplift, treatment, group, strategy='overall', bins=10):
     """Compute response rate (target mean in the control or treatment group) at each percentile.
-    
+
     Args:
         y_true (1d array-like): Correct (true) target values.
         uplift (1d array-like): Predicted uplift, as returned by a model.
@@ -370,53 +362,52 @@
                 calculated only on them. Then the difference between these conversions is calculated.
             * ``'by_group'``:
                 Separately calculates conversions in top k observations in each group (control and treatment)
-                sorted by uplift predictions. Then the difference between these conversions is calculated
-
-        bins (int): Determines the number of bins (and relative percentile) in the data. Default is 10.
-        
+                sorted by uplift predictions. Then the difference between these conversions is calculated.
+
+        bins (int): Determines а number of bins (and а relative percentile) in the test data. Default is 10.
+
     Returns:
         array (shape = [>2]), array (shape = [>2]), array (shape = [>2]):
         response rate at each percentile for control or treatment group,
         variance of the response rate at each percentile,
         group size at each percentile.
     """
-    
+
     group_types = ['treatment', 'control']
     strategy_methods = ['overall', 'by_group']
-    
+
     n_samples = len(y_true)
     check_consistent_length(y_true, uplift, treatment)
-    
+
     if group not in group_types:
         raise ValueError(f'Response rate supports only group types in {group_types},'
-                         f' got {group}.') 
+                         f' got {group}.')
 
     if strategy not in strategy_methods:
         raise ValueError(f'Response rate supports only calculating methods in {strategy_methods},'
                          f' got {strategy}.')
-    
+
     if not isinstance(bins, int) or bins <= 0:
-        raise ValueError(f'Bins should be positive integer.'
-                         f' Invalid value bins: {bins}')
-          
+        raise ValueError(f'Bins should be positive integer. Invalid value bins: {bins}')
+
     if bins >= n_samples:
         raise ValueError(f'Number of bins = {bins} should be smaller than the length of y_true {n_samples}')
-    
+
     y_true, uplift, treatment = np.array(y_true), np.array(uplift), np.array(treatment)
     order = np.argsort(uplift, kind='mergesort')[::-1]
 
     trmnt_flag = 1 if group == 'treatment' else 0
-    
+
     if strategy == 'overall':
         y_true_bin = np.array_split(y_true[order], bins)
         trmnt_bin = np.array_split(treatment[order], bins)
-        
+
         group_size = np.array([len(y[trmnt == trmnt_flag]) for y, trmnt in zip(y_true_bin, trmnt_bin)])
         response_rate = np.array([np.mean(y[trmnt == trmnt_flag]) for y, trmnt in zip(y_true_bin, trmnt_bin)])
 
     else:  # strategy == 'by_group'
         y_bin = np.array_split(y_true[order][treatment[order] == trmnt_flag], bins)
-        
+
         group_size = np.array([len(y) for y in y_bin])
         response_rate = np.array([np.mean(y) for y in y_bin])
 
