--- conflicted
+++ resolved
@@ -207,9 +207,10 @@
                 The first step is taking the first k observations of all test data ordered by uplift prediction
                 (overall both groups - control and treatment) and conversions in treatment and control groups
                 calculated only on them. Then the difference between these conversions is calculated.
+
             * ``'by_group'``:
                 Separately calculates conversions in top k observations in each group (control and treatment)
-                sorted by uplift predictions. Then the difference between these conversions is calculated.
+                sorted by uplift predictions. Then the difference between these conversions is calculated
 
     .. versionchanged:: 0.1.0
 
@@ -285,93 +286,83 @@
 
 
 def response_rate_by_percentile(y_true, uplift, treatment, group, strategy, bins=10):
-    """Compute response rate and its variance at each percentile.
-
-    Response rate ia a target mean in the group.
-
+    """Compute response rate (target mean in the control or treatment group) at each percentile.
+    
     Args:
         y_true (1d array-like): Correct (true) target values.
         uplift (1d array-like): Predicted uplift, as returned by a model.
         treatment (1d array-like): Treatment labels.
         group (string, ['treatment', 'control']): Group type for computing response rate: treatment or control.
-
             * ``'treatment'``:
                 Values equal 1 in the treatment column.
-<<<<<<< HEAD
-
-=======
->>>>>>> 67e9fb69
             * ``'control'``:
-                Values equal 0 in the treatment column.
-
-        strategy (string, ['overall', 'by_group']): Determines the calculating strategy.
-
+                Values equal 0 in the treatment column. 
+        strategy (string, ['overall', 'by_group']): Determines the calculating strategy. 
             * ``'overall'``:
                 The first step is taking the first k observations of all test data ordered by uplift prediction
                 (overall both groups - control and treatment) and conversions in treatment and control groups
                 calculated only on them. Then the difference between these conversions is calculated.
-
             * ``'by_group'``:
                 Separately calculates conversions in top k observations in each group (control and treatment)
-                sorted by uplift predictions. Then the difference between these conversions is calculated.
-
-        bins (int): Determines а number of bins (and а relative percentile) in the test data. Default is 10.
-
+                sorted by uplift predictions. Then the difference between these conversions is calculated
+        bins (int): Determines the number of bins (and relative percentile) in the test data.  
+        
     Returns:
         array: Response rate at each percentile for control or treatment group
-        array: Variance of the response rate at each percentile
-    """
-
+        array: Variance of the response rate at each percentile 
+    """
+    
     group_types = ['treatment', 'control']
     strategy_methods = ['overall', 'by_group']
-
+    
     n_samples = len(y_true)
     check_consistent_length(y_true, uplift, treatment)
-
+    
     if group not in group_types:
         raise ValueError(f'Response rate supports only group types in {group_types},'
-                         f' got {group}.')
+                         f' got {group}.') 
 
     if strategy not in strategy_methods:
         raise ValueError(f'Response rate supports only calculating methods in {strategy_methods},'
                          f' got {strategy}.')
-
+    
     if not isinstance(bins, int) or bins <= 0:
-        raise ValueError(f'Bins should be positive integer. Invalid value bins: {bins}')
-
+        raise ValueError(f'Bins should be positive integer.'
+                         f' Invalid value bins: {bins}')
+          
     if bins >= n_samples:
         raise ValueError(f'Number of bins = {bins} should be smaller than the length of y_true {n_samples}')
-
+    
     if bins == 1:
         warnings.warn(f'You will get the only one bin of {n_samples} samples'
                       f' which is the length of y_true.' 
                       f'\nPlease consider using uplift_at_k function instead',
                       UserWarning)
-
+    
     y_true, uplift, treatment = np.array(y_true), np.array(uplift), np.array(treatment)
     order = np.argsort(uplift, kind='mergesort')[::-1]
-
+    
     if group == 'treatment':
         trmnt_flag = 1
     else:  # group == 'control'
         trmnt_flag = 0
-
+    
     if strategy == 'overall':
         y_true_bin = np.array_split(y_true[order], bins)
         trmnt_bin = np.array_split(treatment[order], bins)
-
+        
         group_size = np.array([len(y[trmnt == trmnt_flag]) for y, trmnt in zip(y_true_bin, trmnt_bin)])
         response_rate = np.array([np.mean(y[trmnt == trmnt_flag]) for y, trmnt in zip(y_true_bin, trmnt_bin)])
 
     else:  # strategy == 'by_group'
         y_bin = np.array_split(y_true[order][treatment[order] == trmnt_flag], bins)
-
+        
         group_size = np.array([len(y) for y in y_bin])
         response_rate = np.array([np.mean(y) for y in y_bin])
 
     variance = np.multiply(response_rate, np.divide((1 - response_rate), group_size))
-
-    return response_rate, variance
+                            
+    return response_rate, variance          
 
 
 def treatment_balance_curve(uplift, treatment, winsize):
