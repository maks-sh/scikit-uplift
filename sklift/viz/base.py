--- conflicted
+++ resolved
@@ -60,7 +60,7 @@
 
 class UpliftCurveDisplay:
     """Qini and Uplift curve visualization.
-    
+
     Args:
         x_actual, y_actual (array (shape = [>2]), array (shape = [>2])): Points on a curve
         x_baseline, y_baseline (array (shape = [>2]), array (shape = [>2])): Points on a random curve
@@ -159,13 +159,7 @@
     check_matplotlib_support('plot_qini_curve')
     check_consistent_length(y_true, uplift, treatment)
     check_is_binary(treatment)
-<<<<<<< HEAD
-=======
     check_is_binary(y_true)
-    y_true, uplift, treatment = np.array(y_true), np.array(uplift), np.array(treatment)
-
-    fig, ax = plt.subplots(ncols=1, nrows=1, figsize=(8, 6))
->>>>>>> 4c3dbc27
 
     y_true, uplift, treatment = np.array(y_true), np.array(uplift), np.array(treatment)
     x_actual, y_actual = qini_curve(y_true, uplift, treatment)
@@ -217,11 +211,7 @@
     check_matplotlib_support('plot_uplift_curve')
     check_consistent_length(y_true, uplift, treatment)
     check_is_binary(treatment)
-<<<<<<< HEAD
-=======
     check_is_binary(y_true)
-    y_true, uplift, treatment = np.array(y_true), np.array(uplift), np.array(treatment)
->>>>>>> 4c3dbc27
 
     y_true, uplift, treatment = np.array(y_true), np.array(uplift), np.array(treatment)
     x_actual, y_actual = uplift_curve(y_true, uplift, treatment)
