--- conflicted
+++ resolved
@@ -1,8 +1,4 @@
 import numpy as np
-<<<<<<< HEAD
-import warnings
-=======
->>>>>>> 67e9fb69
 import matplotlib.pyplot as plt
 from sklearn.utils.validation import check_consistent_length
 from ..metrics import uplift_curve, auuc, qini_curve, auqc, response_rate_by_percentile, treatment_balance_curve
@@ -132,7 +128,6 @@
                 The first step is taking the first k observations of all test data ordered by uplift prediction
                 (overall both groups - control and treatment) and conversions in treatment and control groups
                 calculated only on them. Then the difference between these conversions is calculated.
-
             * ``'by_group'``:
                 Separately calculates conversions in top k observations in each group (control and treatment)
                 sorted by uplift predictions. Then the difference between these conversions is calculated.
@@ -141,10 +136,6 @@
 
             * ``'line'``:
                 Generates a line plot.
-<<<<<<< HEAD
-
-=======
->>>>>>> 67e9fb69
             * ``'bar'``:
                 Generates a traditional bar-style plot.
 
@@ -153,81 +144,56 @@
     Returns:
         Object that stores computed values.
     """
-
+    
     strategy_methods = ['overall', 'by_group']
-    kind_methods = ['line', 'bar']
-
+    
     n_samples = len(y_true)
     check_consistent_length(y_true, uplift, treatment)
-
+    
     if strategy not in strategy_methods:
         raise ValueError(f'Response rate supports only calculating methods in {strategy_methods},'
                          f' got {strategy}.')
-
-    if kind not in kind_methods:
-        raise ValueError(f'Function supports only types of plots in {kind_methods},'
-                         f' got {kind}.')
-
+    
     if not isinstance(bins, int) or bins <= 0:
         raise ValueError(f'Bins should be positive integer. Invalid value bins: {bins}')
 
     if bins >= n_samples:
         raise ValueError(f'Number of bins = {bins} should be smaller than the length of y_true {n_samples}')
-
+    
+    if bins == 1:
+        warnings.warn(f'You will get the only one bin of {n_samples} samples'
+                      f' which is the length of y_true.' 
+                      f'\nPlease consider using uplift_at_k function instead',
+                      UserWarning)
+        
     rspns_rate_trmnt, var_trmnt = response_rate_by_percentile(y_true, uplift,
                                                               treatment, group='treatment',
                                                               strategy=strategy, bins=bins)
-
+    
     rspns_rate_ctrl, var_ctrl = response_rate_by_percentile(y_true, uplift,
                                                             treatment, group='control',
                                                             strategy=strategy, bins=bins)
 
     uplift_score, uplift_variance = np.subtract(rspns_rate_trmnt, rspns_rate_ctrl), np.add(var_trmnt, var_ctrl)
-
+    
     percentiles = [p * 100 / bins for p in range(1, bins + 1)]
-
-    if kind == 'line':
-        _, axes = plt.subplots(ncols=1, nrows=1, figsize=(8, 6))
-        axes.errorbar(percentiles, uplift_score, yerr=np.sqrt(uplift_variance),
-                      linewidth=2, color='red', label='uplift')
-        axes.errorbar(percentiles, rspns_rate_trmnt, yerr=np.sqrt(var_trmnt),
-                      linewidth=2, color='forestgreen', label='treatment\nresponse rate')
-        axes.errorbar(percentiles, rspns_rate_ctrl, yerr=np.sqrt(var_ctrl),
-                      linewidth=2, color='orange', label='control\nresponse rate')
-        axes.fill_between(percentiles, rspns_rate_ctrl, rspns_rate_trmnt, alpha=0.1, color='red')
-
-        if np.amin(uplift_score) < 0:
-            axes.axhline(y=0, color='black', linewidth=1)
-        axes.set_xticks(percentiles)
-        axes.legend(loc='upper right')
-        axes.set_title('Uplift by percentile')
-        axes.set_xlabel('Percentile')
-        axes.set_ylabel('Uplift = treatment response rate - control response rate')
-
-    else:  # kind == 'bar'
-        delta = percentiles[0]
-        fig, axes = plt.subplots(ncols=1, nrows=2, figsize=(8, 6), sharex=True, sharey=True)
-        fig.text(0.04, 0.5, 'Uplift = treatment response rate - control response rate',
-                 va='center', ha='center', rotation='vertical')
-
-        axes[0].bar(np.array(percentiles), uplift_score, delta / 1.5,
-                    yerr=np.sqrt(uplift_variance), color='red', label='uplift')
-        axes[1].bar(np.array(percentiles) - delta / 6, rspns_rate_trmnt, delta / 3,
-                    yerr=np.sqrt(var_trmnt), color='forestgreen', label='treatment\nresponse rate')
-        axes[1].bar(np.array(percentiles) + delta / 6, rspns_rate_ctrl, delta / 3,
-                    yerr=np.sqrt(var_ctrl), color='orange', label='control\nresponse rate')
-
-        axes[0].legend(loc='upper right')
-        axes[0].tick_params(axis='x', bottom=False)
-        axes[0].axhline(y=0, color='black', linewidth=1)
-        axes[0].set_title('Uplift by percentile')
-
-        axes[1].set_xticks(percentiles)
-        axes[1].legend(loc='upper right')
-        axes[1].axhline(y=0, color='black', linewidth=1)
-        axes[1].set_xlabel('Percentile')
-        axes[1].set_title('Response rate by percentile')
-
+    
+    _, axes = plt.subplots(ncols=1, nrows=1, figsize=(8, 6))
+    
+    axes.errorbar(percentiles, uplift_score, yerr=np.sqrt(uplift_variance), 
+                  linewidth=2, color='red', label='uplift')
+    axes.errorbar(percentiles, rspns_rate_trmnt, yerr=np.sqrt(var_trmnt),
+                  linewidth=2, color='forestgreen', label='treatment\nresponse rate')
+    axes.errorbar(percentiles, rspns_rate_ctrl, yerr=np.sqrt(var_ctrl),
+                  linewidth=2, color='orange', label='control\nresponse rate')
+    axes.fill_between(percentiles, rspns_rate_ctrl, rspns_rate_trmnt, alpha=0.1, color='red')
+    
+    axes.set_xticks(percentiles)
+    axes.legend(loc='upper right')
+    axes.set_title('Uplift by percentile')
+    axes.set_xlabel('Percentile')
+    axes.set_ylabel('Uplift = treatment response rate - control response rate')
+    
     return axes
 
 
