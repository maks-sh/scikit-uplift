import shutil
import os
import pandas as pd
import requests
from sklearn.utils import Bunch


def get_data_dir():
    """This function returns a directory, which stores the datasets.

    Returns:
        Full path to a directory, which stores the datasets.

    """

    return os.path.join(os.path.expanduser("~"), "scikit-uplift-data")


def _create_data_dir(path):
    """This function creates a directory, which stores the datasets.

    Args:
        path (str): The path to the folder where datasets are stored.

    """

    if not os.path.isdir(path):
        os.makedirs(path)


<<<<<<< HEAD
def download(url, dest_path):
    """Download the file from url and save it localy
=======
def _download(url, dest_path):
    '''Download the file from url and save it localy
>>>>>>> 4b7cea87
    
    Args:
        url: URL address, must be a string.
        dest_path: Destination of the file.

    Returns:
        TypeError if URL is not a string.
    """

    if isinstance(url, str):
        req = requests.get(url, stream=True)
        req.raise_for_status()

        with open(dest_path, "wb") as fd:
            for chunk in req.iter_content(chunk_size=2 ** 20):
                fd.write(chunk)
    else:
        raise TypeError("URL must be a string")


def _get_data(data_home, url, dest_subdir, dest_filename, download_if_missing):
    """Return the path to the dataset.
    
    Args:
        data_home (str, unicode): The path to the folder where datasets are stored.
        url (str or unicode): The URL to the dataset.
        dest_subdir (str or unicode): The name of the folder in which the dataset is stored.
        dest_filename (str): The name of the dataset.
        download_if_missing (bool): Flag if dataset is missing.

    Returns:
        The path to the dataset.
    """

    if data_home is None:
        if dest_subdir is None:
            data_dir = get_data_dir()
        else:
            data_dir = os.path.join(get_data_dir(), dest_subdir)
    else:
        if dest_subdir is None:
            data_dir = os.path.abspath(data_home)
        else:
            data_dir = os.path.join(os.path.abspath(data_home), dest_subdir)

    _create_data_dir(data_dir)

    dest_path = os.path.join(data_dir, dest_filename)

    if not os.path.isfile(dest_path):
        if download_if_missing:
            _download(url, dest_path)
        else:
            raise IOError("Dataset missing")
    return dest_path


def clear_data_dir(path=None):
    """This function deletes the file.

    Args:
        path (str): File path. By default, this is the default path for datasets.
    """

    if path is None:
        path = get_data_dir()
    if os.path.isdir(path):
        shutil.rmtree(path, ignore_errors=True)


<<<<<<< HEAD
def fetch_lenta(return_X_y_t=False, data_home=None, dest_subdir=None, download_if_missing=True):
    """Load data from the Lenta dataset.

    An uplift modeling dataset containing data about Lenta's customers grociery shopping and related marketing campaigns.

    Major columns:

    - ``group`` (str): treatment/control group flag
    - ``response_att`` (binary): target
    - ``gender`` (str): customer gender
    - ``age`` (float): customer age
    - ``main_format`` (int): store type (1 - grociery store, 0 - superstore)

    Args:
        return_X_y_t (bool): If True, returns (data, target, treatment) instead of a Bunch object.
        See below for more information about the data and target object.
        data_home (str, unicode): The path to the folder where datasets are stored.
        dest_subdir (str, unicode): The name of the folder in which the dataset is stored.
        download_if_missing (bool): Download the data if not present. Raises an IOError if False and data is missing.

    Returns:
        dataset ('~sklearn.utils.Bunch'): Dictionary-like object, with the following attributes.
            * data (DataFrame object): Dataset without target and treatment.
            * target (Series object): Column target by values.
            * treatment (Series object): Column treatment by values.
            * DESCR (str): Description of the Lenta dataset.

        (data,target,treatment): tuple if 'return_X_y_t' is True.
    """

    url='https:/winterschool123.s3.eu-north-1.amazonaws.com/lentadataset.csv.gz'
    filename='lentadataset.csv.gz'

    csv_path=get_data(data_home=data_home, url=url, dest_subdir=dest_subdir,
             dest_filename=filename,
            download_if_missing=download_if_missing)

=======
def fetch_lenta(data_home=None, dest_subdir=None, download_if_missing=True, return_X_y_t=False, as_frame=False):
    """Fetch the Lenta dataset.

        Args:
            data_home (str, unicode): The path to the folder where datasets are stored.
            dest_subdir (str, unicode): The name of the folder in which the dataset is stored.
            download_if_missing (bool): Download the data if not present. Raises an IOError if False and data is missing.
            return_X_y_t (bool): If True, returns (data, target, treatment) instead of a Bunch object.
                                 See below for more information about the data and target object.
            as_frame (bool):

        Returns:
            * dataset ('~sklearn.utils.Bunch'): Dictionary-like object, with the following attributes.
                * data (DataFrame object): Dataset without target and treatment.
                * target (Series object): Column target by values.
                * treatment (Series object): Column treatment by values.
                * DESCR (str): Description of the Lenta dataset.

            * (data,target,treatment): tuple if 'return_X_y_t' is True.
    """

    url = 'https://winterschool123.s3.eu-north-1.amazonaws.com/lentadataset.csv.gz'
    filename = 'lentadataset.csv.gz'
    csv_path = _get_data(data_home=data_home, url=url, dest_subdir=dest_subdir,
                        dest_filename=filename,
                        download_if_missing=download_if_missing)
>>>>>>> 4b7cea87
    data = pd.read_csv(csv_path)
    if as_frame:
        target=data['response_att']
        treatment=data['group']
        data=data.drop(['response_att', 'group'], axis=1)
        feature_names = list(data.columns)
    else:
        target = data[['response_att']].to_numpy()
        treatment = data[['group']].to_numpy()
        data = data.drop(['response_att', 'group'], axis=1)
        feature_names = list(data.columns)
        data = data.to_numpy()

    module_path = os.path.dirname(__file__)
    with open(os.path.join(module_path, 'descr', 'lenta.rst')) as rst_file:
        fdescr = rst_file.read()
    
    if return_X_y_t:
        return data, target, treatment
    
    return Bunch(data=data, target=target, treatment=treatment, DESCR=fdescr,
                 feature_names=feature_names, target_name='response_att', treatment_name='group')


<<<<<<< HEAD
def fetch_x5(data_home=None, dest_subdir=None, download_if_missing=True):
    """Load the X5 dataset.

    The dataset contains raw retail customer purchaces, raw information about products and general info about customers.

    Major columns:

    - ``treatment_flg`` (binary): treatment/control group flag
    - ``target`` (binary): target
    - ``customer_id`` (str): customer id aka primary key for joining

    Args:
        data_home (str, unicode): The path to the folder where datasets are stored.
        dest_subdir (str, unicode): The name of the folder in which the dataset is stored.
        download_if_missing (bool): Download the data if not present. Raises an IOError if False and data is missing.

    Returns:
        dataset ('~sklearn.utils.Bunch'): dataset Dictionary-like object, with the following attributes.
            * data ('~sklearn.utils.Bunch'): Dataset without target and treatment.
            * target (Series object): Column target by values
            * treatment (Series object): Column treatment by values
            * DESCR (str): Description of the X5 dataset.
            * train (DataFrame object): Dataset with target and treatment.
=======
def fetch_x5(data_home=None, dest_subdir=None, download_if_missing=True, as_frame=False):
    """Fetch the X5 dataset.

    Args:
        data_home (string): Specify a download and cache folder for the datasets.
        dest_subdir (string, unicode): The name of the folder in which the dataset is stored.
        download_if_missing (bool, default=True): If False, raise an IOError if the data is not locally available
                                                  instead of trying to download the data from the source site.
        as_frame (bool, default=False):

    Returns:
        '~sklearn.utils.Bunch': dataset
                Dictionary-like object, with the following attributes.
        data ('~sklearn.utils.Bunch'): Dataset without target and treatment.
        target (Series object): Column target by values
        treatment (Series object): Column treatment by values
        DESCR (str): Description of the X5 dataset.
        train (DataFrame object): Dataset with target and treatment.
        data_names ('~sklearn.utils.Bunch'): Names of features.
        treatment_name (string): The name of the treatment column.
>>>>>>> 4b7cea87
    """

    url_clients = 'https://timds.s3.eu-central-1.amazonaws.com/clients.csv.gz'
    file_clients = 'clients.csv.gz'
    csv_clients_path = _get_data(data_home=data_home, url=url_clients, dest_subdir=dest_subdir,
                                dest_filename=file_clients,
                                download_if_missing=download_if_missing)
    clients = pd.read_csv(csv_clients_path)
    clients_names = list(clients.column)

    url_train = 'https://timds.s3.eu-central-1.amazonaws.com/uplift_train.csv.gz'
    file_train = 'uplift_train.csv.gz'
    csv_train_path = _get_data(data_home=data_home, url=url_train, dest_subdir=dest_subdir,
                              dest_filename=file_train,
                              download_if_missing=download_if_missing)
    train = pd.read_csv(csv_train_path)
    train_names = list(train.columns)

    url_purchases = 'https://timds.s3.eu-central-1.amazonaws.com/purchases.csv.gz'
    file_purchases = 'purchases.csv.gz'
    csv_purchases_path = _get_data(data_home=data_home, url=url_purchases, dest_subdir=dest_subdir,
                                dest_filename=file_purchases,
                                download_if_missing=download_if_missing)
    purchases = pd.read_csv(csv_purchases_path)
    purchases_names = list(purchases.columns)

    if as_frame:
        target = train['target']
        treatment = train['treatment_flg']
    else:
        target = train[['target']].to_numpy()
        treatment = train[['treatment_flg']].to_numpy()
        train = train.to_numpy()
        clients = clients.to_numpy()
        purchases = purchases.to_numpy()

    module_path = os.path.dirname(__file__)
    with open(os.path.join(module_path, 'descr', 'x5.rst')) as rst_file:
        fdescr = rst_file.read()

    return Bunch(data=Bunch(clients=clients, train=train, purchases=purchases), 
                 target=target, treatment=treatment, DESCR=fdescr,
                 data_names=Bunch(clients_names=clients_names, train_names=train_names,
                                  purchases_names=purchases_names),
                 treatment_name='treatment_flg')


def fetch_criteo(data_home=None, dest_subdir=None, download_if_missing=True, percent10=True,
                 treatment_feature='treatment', target_column='visit', return_X_y_t=False,  as_frame=False):
    """Load data from the Criteo dataset.

    This dataset is constructed by assembling data resulting from several incrementality tests, a particular randomized
    trial procedure where a random part of the population is prevented from being targeted by advertising.

    Major columns:

    * ``treatment`` (binary): treatment
    * ``exposure`` (binary): treatment
    * ``visit`` (binary): target
    * ``conversion`` (binary): target
    * ``f0, ... , f11`` (float): feature values

    Args:
        data_home (string): Specify a download and cache folder for the datasets.
        dest_subdir (string, unicode): The name of the folder in which the dataset is stored.
        download_if_missing (bool, default=True): If False, raise an IOError if the data is not locally available
                                                  instead of trying to download the data from the source site.
        percent10 (bool, default=True): Whether to load only 10 percent of the data.
        treatment_feature (string,'treatment' or 'exposure' default='treatment'): Selects which column from dataset
                                                                                  will be treatment
        target_column (string, 'visit' or 'conversion', default='visit'): Selects which column from dataset
                                                                          will be target
        return_X_y_t (bool, default=False): If True, returns (data, target, treatment) instead of a Bunch object.
                See below for more information about the data and target object.
        as_frame (bool, default=False): If True, return as pandas.Series

    Returns:
        ''~sklearn.utils.Bunch'': dataset
            Dictionary-like object, with the following attributes.
                data (ndarray, DataFrame object): Dataset without target and treatment.
                target (ndarray, series): Column target by values
                treatment (ndarray, series): Column treatment by values
                DESCR (string): Description of the Criteo dataset.
                feature_names (list): The names of the future columns
                target_name (string): The name of the target column.
                treatment_name (string): The name of the treatment column
        tuple (data, target, treatment): tuple if return_X_y_t is True
    """
    if percent10:
        url = 'https://criteo-bucket.s3.eu-central-1.amazonaws.com/criteo10.csv.gz'
        csv_path = _get_data(data_home=data_home, url=url, dest_subdir=dest_subdir,
                            dest_filename='criteo10.csv.gz',
                            download_if_missing=download_if_missing)
    else:
        url = "https://criteo-bucket.s3.eu-central-1.amazonaws.com/criteo.csv.gz"
        csv_path = _get_data(data_home=data_home, url=url, dest_subdir=dest_subdir,
                            dest_filename='criteo.csv.gz',
                            download_if_missing=download_if_missing)

    if treatment_feature == 'exposure':
        data = pd.read_csv(csv_path, usecols=[i for i in range(12)])
        treatment = pd.read_csv(csv_path,  usecols=['exposure'], dtype={'exposure': 'Int8'})
        if as_frame:
            treatment = treatment['exposure']
    elif treatment_feature == 'treatment':
        data = pd.read_csv(csv_path, usecols=[i for i in range(12)])
        treatment = pd.read_csv(csv_path,  usecols=['treatment'], dtype={'treatment': 'Int8'})
        if as_frame:
            treatment = treatment['treatment']
    else:
        raise ValueError(f"Treatment_feature value must be from {['treatment', 'exposure']}. "
                         f"Got value {treatment_feature}.")
    feature_names = list(data.columns)

    if target_column == 'conversion':
        target = pd.read_csv(csv_path,  usecols=['conversion'], dtype={'conversion': 'Int8'})
        if as_frame:
            target = target['conversion']
    elif target_column == 'visit':
        target = pd.read_csv(csv_path,  usecols=['visit'], dtype={'visit': 'Int8'})
        if as_frame:
            target = target['visit']
    else:
        raise ValueError(f"Target_column value must be from {['visit', 'conversion']}. "
                         f"Got value {target_column}.")

    if return_X_y_t:
        if as_frame:
            return data, target, treatment
        else:
            return data.to_numpy(), target.to_numpy(), treatment.to_numpy()
    else:
        target_name = target_column
        treatment_name = treatment_feature
        module_path = os.path.dirname(__file__)
        with open(os.path.join(module_path, 'descr', 'criteo.rst')) as rst_file:
            fdescr = rst_file.read()
        if as_frame:
            return Bunch(data=data, target=target, treatment=treatment, DESCR=fdescr, feature_names=feature_names,
                         target_name=target_name, treatment_name=treatment_name)
        else:
            return Bunch(data=data.to_numpy(), target=target.to_numpy(), treatment=treatment.to_numpy(), DESCR=fdescr,
                         feature_names=feature_names, target_name=target_name, treatment_name=treatment_name)


def fetch_hillstrom(data_home=None, dest_subdir=None, download_if_missing=True, target_column='visit',
                    return_X_y_t=False, as_frame=False):
    """Load the hillstrom dataset.

    This dataset contains 64,000 customers who last purchased within twelve months. The customers were involved in an e-mail test.

    Major columns:

    * ``Visit`` (binary): target. 1/0 indicator, 1 = Customer visited website in the following two weeks.
    * ``Conversion`` (binary): target. 1/0 indicator, 1 = Customer purchased merchandise in the following two weeks.
    * ``Spend`` (float): target. Actual dollars spent in the following two weeks.
    * ``Segment`` (str): treatment. The e-mail campaign the customer received
    
<<<<<<< HEAD
    Args:
        target : str, desfault=visit.
            Can also be conversion, and spend
        data_home : str, default=None
            Specify another download and cache folder for the datasets.
        dest_subdir : str, default=None
        download_if_missing : bool, default=True
            If False, raise a IOError if the data is not locally available
            instead of trying to download the data from the source site.
=======
        Args:
          data_home : str, default=None
              Specify another download and cache folder for the datasets.
          dest_subdir : str, default=None
          download_if_missing : bool, default=True
              If False, raise a IOError if the data is not locally available
              instead of trying to download the data from the source site.
          target_column (string, 'visit' or 'conversion' or 'spend', default='visit'): Selects which column from dataset
                                                                                       will be target
          return_X_y_t (bool):
          as_frame (bool):
>>>>>>> 4b7cea87
        
    Returns:
        Dictionary-like object, with the following attributes.
        data : {ndarray, dataframe} of shape (64000, 12)
            The data matrix to learn. 
        target : {ndarray, series} of shape (64000,)
            The regression target for each sample. 
<<<<<<< HEAD
        treatment : {ndarray, series} of shape (64000,)
=======
          treatment : {ndarray, series} of shape (64000,)
          feature_names (list): The names of the future columns
          target_name (string): The name of the target column.
          treatment_name (string): The name of the treatment column
>>>>>>> 4b7cea87
    """

    url = 'https://hillstorm1.s3.us-east-2.amazonaws.com/hillstorm_no_indices.csv.gz'
    csv_path = _get_data(data_home=data_home,
                        url=url,
                        dest_subdir=dest_subdir,
                        dest_filename='hillstorm_no_indices.csv.gz',
                        download_if_missing=download_if_missing)

<<<<<<< HEAD
    hillstrom = pd.read_csv(csv_path)
    hillstrom_data = hillstrom.drop(columns=['segment', target])
=======
    if target_column != ('visit' or 'conversion' or 'spend'):
        raise ValueError(f"Target_column value must be from {['visit', 'conversion', 'spend']}. "
                         f"Got value {target_column}.")

    data = pd.read_csv(csv_path, usecols=[i for i in range(8)])
    feature_names = list(data.columns)
    treatment = pd.read_csv(csv_path, usecols=['segment'])
    target = pd.read_csv(csv_path, usecols=[target_column])
    if as_frame:
        target = target[target_column]
        treatment = treatment['segment']
    else:
        data = data.to_numpy()
        target = target.to_numpy()
        treatment = treatment.to_numpy()
>>>>>>> 4b7cea87
    
    module_path = os.path.dirname('__file__')
    with open(os.path.join(module_path, 'descr', 'hillstrom.rst')) as rst_file:
        fdescr = rst_file.read()
    
    if return_X_y_t:
        return data, target, treatment
    else:
        target_name = target_column
        return Bunch(data=data, target=target, treatment=treatment, DESCR=fdescr,
                     feature_names=feature_names, target_name=target_name, treatment_name='segment')<|MERGE_RESOLUTION|>--- conflicted
+++ resolved
@@ -6,44 +6,38 @@
 
 
 def get_data_dir():
-    """This function returns a directory, which stores the datasets.
-
-    Returns:
-        Full path to a directory, which stores the datasets.
-
-    """
-
+    """Return the path of the scikit-uplift data dir.
+
+    This folder is used by some large dataset loaders to avoid downloading the data several times.
+
+    By default the data dir is set to a folder named ‘scikit_learn_data’ in the user home folder.
+
+    Returns:
+        string: The path to scikit-uplift data dir.
+
+    """
     return os.path.join(os.path.expanduser("~"), "scikit-uplift-data")
 
 
 def _create_data_dir(path):
-    """This function creates a directory, which stores the datasets.
-
-    Args:
-        path (str): The path to the folder where datasets are stored.
-
-    """
-
+    """Creates a directory, which stores the datasets.
+
+    Args:
+        path (str): The path to scikit-uplift data dir.
+
+    """
     if not os.path.isdir(path):
         os.makedirs(path)
 
 
-<<<<<<< HEAD
-def download(url, dest_path):
-    """Download the file from url and save it localy
-=======
 def _download(url, dest_path):
-    '''Download the file from url and save it localy
->>>>>>> 4b7cea87
-    
+    """Download the file from url and save it locally.
+
     Args:
         url: URL address, must be a string.
         dest_path: Destination of the file.
 
-    Returns:
-        TypeError if URL is not a string.
-    """
-
+    """
     if isinstance(url, str):
         req = requests.get(url, stream=True)
         req.raise_for_status()
@@ -59,16 +53,17 @@
     """Return the path to the dataset.
     
     Args:
-        data_home (str, unicode): The path to the folder where datasets are stored.
+        data_home (str, unicode): The path to scikit-uplift data dir.
         url (str or unicode): The URL to the dataset.
         dest_subdir (str or unicode): The name of the folder in which the dataset is stored.
         dest_filename (str): The name of the dataset.
-        download_if_missing (bool): Flag if dataset is missing.
-
-    Returns:
-        The path to the dataset.
-    """
-
+        download_if_missing (bool): If False, raise a IOError if the data is not locally available instead of
+            trying to download the data from the source site.
+
+    Returns:
+        string: The path to the dataset.
+
+    """
     if data_home is None:
         if dest_subdir is None:
             data_dir = get_data_dir()
@@ -93,21 +88,21 @@
 
 
 def clear_data_dir(path=None):
-    """This function deletes the file.
-
-    Args:
-        path (str): File path. By default, this is the default path for datasets.
-    """
-
+    """Delete all the content of the data home cache.
+
+        Args:
+            path (str): The path to scikit-uplift data dir
+
+    """
     if path is None:
         path = get_data_dir()
     if os.path.isdir(path):
         shutil.rmtree(path, ignore_errors=True)
 
 
-<<<<<<< HEAD
+
 def fetch_lenta(return_X_y_t=False, data_home=None, dest_subdir=None, download_if_missing=True):
-    """Load data from the Lenta dataset.
+    """Load and return the Lenta dataset (classification).
 
     An uplift modeling dataset containing data about Lenta's customers grociery shopping and related marketing campaigns.
 
@@ -127,50 +122,25 @@
         download_if_missing (bool): Download the data if not present. Raises an IOError if False and data is missing.
 
     Returns:
-        dataset ('~sklearn.utils.Bunch'): Dictionary-like object, with the following attributes.
-            * data (DataFrame object): Dataset without target and treatment.
-            * target (Series object): Column target by values.
-            * treatment (Series object): Column treatment by values.
-            * DESCR (str): Description of the Lenta dataset.
-
-        (data,target,treatment): tuple if 'return_X_y_t' is True.
+        Bunch or tuple: dataset.
+
+            By default dictionary-like object, with the following attributes:
+
+                * ``data`` (DataFrame object): Dataset without target and treatment.
+                * ``target`` (Series object): Column target by values.
+                * ``treatment`` (Series object): Column treatment by values.
+                * ``DESCR`` (str): Description of the Lenta dataset.
+
+        tuple (data, target, treatment) if `return_X_y` is True
     """
 
     url='https:/winterschool123.s3.eu-north-1.amazonaws.com/lentadataset.csv.gz'
     filename='lentadataset.csv.gz'
 
-    csv_path=get_data(data_home=data_home, url=url, dest_subdir=dest_subdir,
+    csv_path=_get_data(data_home=data_home, url=url, dest_subdir=dest_subdir,
              dest_filename=filename,
             download_if_missing=download_if_missing)
 
-=======
-def fetch_lenta(data_home=None, dest_subdir=None, download_if_missing=True, return_X_y_t=False, as_frame=False):
-    """Fetch the Lenta dataset.
-
-        Args:
-            data_home (str, unicode): The path to the folder where datasets are stored.
-            dest_subdir (str, unicode): The name of the folder in which the dataset is stored.
-            download_if_missing (bool): Download the data if not present. Raises an IOError if False and data is missing.
-            return_X_y_t (bool): If True, returns (data, target, treatment) instead of a Bunch object.
-                                 See below for more information about the data and target object.
-            as_frame (bool):
-
-        Returns:
-            * dataset ('~sklearn.utils.Bunch'): Dictionary-like object, with the following attributes.
-                * data (DataFrame object): Dataset without target and treatment.
-                * target (Series object): Column target by values.
-                * treatment (Series object): Column treatment by values.
-                * DESCR (str): Description of the Lenta dataset.
-
-            * (data,target,treatment): tuple if 'return_X_y_t' is True.
-    """
-
-    url = 'https://winterschool123.s3.eu-north-1.amazonaws.com/lentadataset.csv.gz'
-    filename = 'lentadataset.csv.gz'
-    csv_path = _get_data(data_home=data_home, url=url, dest_subdir=dest_subdir,
-                        dest_filename=filename,
-                        download_if_missing=download_if_missing)
->>>>>>> 4b7cea87
     data = pd.read_csv(csv_path)
     if as_frame:
         target=data['response_att']
@@ -195,7 +165,6 @@
                  feature_names=feature_names, target_name='response_att', treatment_name='group')
 
 
-<<<<<<< HEAD
 def fetch_x5(data_home=None, dest_subdir=None, download_if_missing=True):
     """Load the X5 dataset.
 
@@ -213,34 +182,14 @@
         download_if_missing (bool): Download the data if not present. Raises an IOError if False and data is missing.
 
     Returns:
-        dataset ('~sklearn.utils.Bunch'): dataset Dictionary-like object, with the following attributes.
+        Bunch: dataset Dictionary-like object, with the following attributes.
+        
             * data ('~sklearn.utils.Bunch'): Dataset without target and treatment.
             * target (Series object): Column target by values
             * treatment (Series object): Column treatment by values
             * DESCR (str): Description of the X5 dataset.
             * train (DataFrame object): Dataset with target and treatment.
-=======
-def fetch_x5(data_home=None, dest_subdir=None, download_if_missing=True, as_frame=False):
-    """Fetch the X5 dataset.
-
-    Args:
-        data_home (string): Specify a download and cache folder for the datasets.
-        dest_subdir (string, unicode): The name of the folder in which the dataset is stored.
-        download_if_missing (bool, default=True): If False, raise an IOError if the data is not locally available
-                                                  instead of trying to download the data from the source site.
-        as_frame (bool, default=False):
-
-    Returns:
-        '~sklearn.utils.Bunch': dataset
-                Dictionary-like object, with the following attributes.
-        data ('~sklearn.utils.Bunch'): Dataset without target and treatment.
-        target (Series object): Column target by values
-        treatment (Series object): Column treatment by values
-        DESCR (str): Description of the X5 dataset.
-        train (DataFrame object): Dataset with target and treatment.
-        data_names ('~sklearn.utils.Bunch'): Names of features.
-        treatment_name (string): The name of the treatment column.
->>>>>>> 4b7cea87
+
     """
 
     url_clients = 'https://timds.s3.eu-central-1.amazonaws.com/clients.csv.gz'
@@ -399,7 +348,6 @@
     * ``Spend`` (float): target. Actual dollars spent in the following two weeks.
     * ``Segment`` (str): treatment. The e-mail campaign the customer received
     
-<<<<<<< HEAD
     Args:
         target : str, desfault=visit.
             Can also be conversion, and spend
@@ -409,19 +357,10 @@
         download_if_missing : bool, default=True
             If False, raise a IOError if the data is not locally available
             instead of trying to download the data from the source site.
-=======
-        Args:
-          data_home : str, default=None
-              Specify another download and cache folder for the datasets.
-          dest_subdir : str, default=None
-          download_if_missing : bool, default=True
-              If False, raise a IOError if the data is not locally available
-              instead of trying to download the data from the source site.
           target_column (string, 'visit' or 'conversion' or 'spend', default='visit'): Selects which column from dataset
-                                                                                       will be target
+            will be target
           return_X_y_t (bool):
           as_frame (bool):
->>>>>>> 4b7cea87
         
     Returns:
         Dictionary-like object, with the following attributes.
@@ -429,14 +368,11 @@
             The data matrix to learn. 
         target : {ndarray, series} of shape (64000,)
             The regression target for each sample. 
-<<<<<<< HEAD
         treatment : {ndarray, series} of shape (64000,)
-=======
-          treatment : {ndarray, series} of shape (64000,)
-          feature_names (list): The names of the future columns
-          target_name (string): The name of the target column.
-          treatment_name (string): The name of the treatment column
->>>>>>> 4b7cea87
+        feature_names (list): The names of the future columns
+        target_name (string): The name of the target column.
+        treatment_name (string): The name of the treatment column
+
     """
 
     url = 'https://hillstorm1.s3.us-east-2.amazonaws.com/hillstorm_no_indices.csv.gz'
@@ -446,10 +382,6 @@
                         dest_filename='hillstorm_no_indices.csv.gz',
                         download_if_missing=download_if_missing)
 
-<<<<<<< HEAD
-    hillstrom = pd.read_csv(csv_path)
-    hillstrom_data = hillstrom.drop(columns=['segment', target])
-=======
     if target_column != ('visit' or 'conversion' or 'spend'):
         raise ValueError(f"Target_column value must be from {['visit', 'conversion', 'spend']}. "
                          f"Got value {target_column}.")
@@ -465,7 +397,6 @@
         data = data.to_numpy()
         target = target.to_numpy()
         treatment = treatment.to_numpy()
->>>>>>> 4b7cea87
     
     module_path = os.path.dirname('__file__')
     with open(os.path.join(module_path, 'descr', 'hillstrom.rst')) as rst_file:
