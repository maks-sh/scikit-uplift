import os
import shutil

import pandas as pd
import requests
from sklearn.utils import Bunch


def get_data_dir():
    """Return the path of the scikit-uplift data dir.

    This folder is used by some large dataset loaders to avoid downloading the data several times.

    By default the data dir is set to a folder named ‘scikit_learn_data’ in the user home folder.

    Returns:
        string: The path to scikit-uplift data dir.

    """
    return os.path.join(os.path.expanduser("~"), "scikit-uplift-data")


def _create_data_dir(path):
    """Creates a directory, which stores the datasets.

    Args:
        path (str): The path to scikit-uplift data dir.

    """
    if not os.path.isdir(path):
        os.makedirs(path)


def _download(url, dest_path):
    """Download the file from url and save it locally.

    Args:
        url (str): URL address, must be a string.
        dest_path (str): Destination of the file.

    """
    if isinstance(url, str):
        req = requests.get(url, stream=True)
        req.raise_for_status()

        with open(dest_path, "wb") as fd:
            for chunk in req.iter_content(chunk_size=2 ** 20):
                fd.write(chunk)
    else:
        raise TypeError("URL must be a string")


def _get_data(data_home, url, dest_subdir, dest_filename, download_if_missing):
    """Return the path to the dataset.
    
    Args:
        data_home (str): The path to scikit-uplift data dir.
        url (str): The URL to the dataset.
        dest_subdir (str): The name of the folder in which the dataset is stored.
        dest_filename (str): The name of the dataset.
        download_if_missing (bool): If False, raise a IOError if the data is not locally available instead of
            trying to download the data from the source site.

    Returns:
        string: The path to the dataset.

    """
    if data_home is None:
        if dest_subdir is None:
            data_dir = get_data_dir()
        else:
            data_dir = os.path.join(get_data_dir(), dest_subdir)
    else:
        if dest_subdir is None:
            data_dir = os.path.abspath(data_home)
        else:
            data_dir = os.path.join(os.path.abspath(data_home), dest_subdir)

    _create_data_dir(data_dir)

    dest_path = os.path.join(data_dir, dest_filename)

    if not os.path.isfile(dest_path):
        if download_if_missing:
            _download(url, dest_path)
        else:
            raise IOError("Dataset missing")
    return dest_path


def clear_data_dir(path=None):
    """Delete all the content of the data home cache.

        Args:
            path (str): The path to scikit-uplift data dir

    """
    if path is None:
        path = get_data_dir()
    if os.path.isdir(path):
        shutil.rmtree(path, ignore_errors=True)


def fetch_lenta(data_home=None, dest_subdir=None, download_if_missing=True, return_X_y_t=False):
    """Load and return the Lenta dataset (classification).

    An uplift modeling dataset containing data about Lenta's customers grociery shopping and
    related marketing campaigns.

    Major columns:

    - ``group`` (str): treatment/control group flag
    - ``response_att`` (binary): target
    - ``gender`` (str): customer gender
    - ``age`` (float): customer age
    - ``main_format`` (int): store type (1 - grociery store, 0 - superstore)

    Read more in the :ref:`docs <Lenta>`.

    Args:
        data_home (str): The path to the folder where datasets are stored.
        dest_subdir (str): The name of the folder in which the dataset is stored.
        download_if_missing (bool): Download the data if not present. Raises an IOError if False and data is missing.
        return_X_y_t (bool): If True, returns (data, target, treatment) instead of a Bunch object.

    Returns:
        Bunch or tuple: dataset.

        Bunch:
            By default dictionary-like object, with the following attributes:

                * ``data`` (DataFrame object): Dataset without target and treatment.
                * ``target`` (Series object): Column target by values.
                * ``treatment`` (Series object): Column treatment by values.
                * ``DESCR`` (str): Description of the Lenta dataset.
                * ``feature_names`` (list): Names of the features.
                * ``target_name`` (str): Name of the target.
                * ``treatment_name`` (str): Name of the treatment.

        Tuple:
            tuple (data, target, treatment) if `return_X_y` is True

    Example::
    
        from sklift.datasets import fetch_lenta
        dataset = fetch_lenta()
        data, target, treatment = dataset.data, dataset.target, dataset.treatment


    See Also:

        :func:`.fetch_x5`: Load and return the X5 RetailHero dataset (classification). 

        :func:`.fetch_criteo`: Load and return the Criteo Uplift Prediction Dataset (classification).

        :func:`.fetch_hillstrom`: Load and return Kevin Hillstrom Dataset MineThatData (classification or regression).  


    """

    url = 'https://winterschool123.s3.eu-north-1.amazonaws.com/lentadataset.csv.gz'
    filename = url.split('/')[-1]
    csv_path = _get_data(data_home=data_home, url=url, dest_subdir=dest_subdir,
                         dest_filename=filename,
                         download_if_missing=download_if_missing)

    target_col = 'response_att'
    treatment_col = 'group'

    data = pd.read_csv(csv_path)
    treatment, target = data[treatment_col], data[target_col]

    data = data.drop([target_col, treatment_col], axis=1)
    feature_names = list(data.columns)

    if return_X_y_t:
        return data, target, treatment

    module_path = os.path.dirname(__file__)
    with open(os.path.join(module_path, 'descr', 'lenta.rst')) as rst_file:
        fdescr = rst_file.read()

    return Bunch(data=data, target=target, treatment=treatment, DESCR=fdescr,
                 feature_names=feature_names, target_name=target_col, treatment_name=treatment_col)


def fetch_x5(data_home=None, dest_subdir=None, download_if_missing=True):
    """Load and return the X5 RetailHero dataset (classification).

    The dataset contains raw retail customer purchases, raw information about products and general info about customers.

    Major columns:

    - ``treatment_flg`` (binary): treatment/control group flag
    - ``target`` (binary): target
    - ``customer_id`` (str): customer id - primary key for joining

    Read more in the :ref:`docs <X5>`.

    Args:
        data_home (str, unicode): The path to the folder where datasets are stored.
        dest_subdir (str, unicode): The name of the folder in which the dataset is stored.
        download_if_missing (bool): Download the data if not present. Raises an IOError if False and data is missing

    Returns:
        Bunch: dataset.

         Dictionary-like object, with the following attributes.

            * ``data`` (Bunch object): dictionary-like object without target and treatment:

                * ``clients`` (ndarray or DataFrame object): General info about clients.
                * ``train`` (ndarray or DataFrame object): A subset of clients for training.
                * ``purchases`` (ndarray or DataFrame object): clients’ purchase history prior to communication.
            * ``target`` (Series object): Column target by values.
            * ``treatment`` (Series object): Column treatment by values.
            * ``DESCR`` (str): Description of the Lenta dataset.
            * ``feature_names`` (Bunch object): Names of the features.
            * ``target_name`` (str): Name of the target.
            * ``treatment_name`` (str): Name of the treatment.

    References:
        https://ods.ai/competitions/x5-retailhero-uplift-modeling/data


    Example::
    
        from sklift.datasets import fetch_x5
        dataset = fetch_x5()
        data, target, treatment = dataset.data, dataset.target, dataset.treatment


    See Also:

        :func:`.fetch_lenta`: Load and return the Lenta dataset (classification).

        :func:`.fetch_criteo`: Load and return the Criteo Uplift Prediction Dataset (classification).

        :func:`.fetch_hillstrom`: Load and return Kevin Hillstrom Dataset MineThatData (classification or regression).  


    """
    url_train = 'https://timds.s3.eu-central-1.amazonaws.com/uplift_train.csv.gz'
    file_train = url_train.split('/')[-1]
    csv_train_path = _get_data(data_home=data_home, url=url_train, dest_subdir=dest_subdir,
                               dest_filename=file_train,
                               download_if_missing=download_if_missing)
    train = pd.read_csv(csv_train_path)
    train_features = list(train.columns)

    target_col = 'target'
    treatment_col = 'treatment_flg'

    treatment, target = train[treatment_col], train[target_col]

    train = train.drop([target_col, treatment_col], axis=1)

    url_clients = 'https://timds.s3.eu-central-1.amazonaws.com/clients.csv.gz'
    file_clients = url_clients.split('/')[-1]
    csv_clients_path = _get_data(data_home=data_home, url=url_clients, dest_subdir=dest_subdir,
                                 dest_filename=file_clients,
                                 download_if_missing=download_if_missing)
    clients = pd.read_csv(csv_clients_path)
    clients_features = list(clients.columns)

    url_purchases = 'https://timds.s3.eu-central-1.amazonaws.com/purchases.csv.gz'
    file_purchases = url_purchases.split('/')[-1]
    csv_purchases_path = _get_data(data_home=data_home, url=url_purchases, dest_subdir=dest_subdir,
                                   dest_filename=file_purchases,
                                   download_if_missing=download_if_missing)
    purchases = pd.read_csv(csv_purchases_path)
    purchases_features = list(purchases.columns)

    data = Bunch(clients=clients, train=train, purchases=purchases)
    feature_names = Bunch(train_features=train_features, clients_features=clients_features,
                          purchases_features=purchases_features)

    module_path = os.path.dirname(__file__)
    with open(os.path.join(module_path, 'descr', 'x5.rst')) as rst_file:
        fdescr = rst_file.read()

    return Bunch(data=data, target=target, treatment=treatment, DESCR=fdescr,
                 feature_names=feature_names, target_name='target', treatment_name='treatment_flg')


def fetch_criteo(target_col='visit', treatment_col='treatment', data_home=None, dest_subdir=None,
                 download_if_missing=True, percent10=False, return_X_y_t=False):
    """Load and return the Criteo Uplift Prediction Dataset (classification).

    This dataset is constructed by assembling data resulting from several incrementality tests, a particular randomized
    trial procedure where a random part of the population is prevented from being targeted by advertising.

    Major columns:

    * ``treatment`` (binary): treatment
    * ``exposure`` (binary): treatment
    * ``visit`` (binary): target
    * ``conversion`` (binary): target
    * ``f0, ... , f11`` (float): feature values

    Read more in the :ref:`docs <Criteo>`.

    Args:
        target_col (string, 'visit', 'conversion' or 'all', default='visit'): Selects which column from dataset
            will be target. If 'all', return a DataFrame with all targets cols.
        treatment_col (string,'treatment', 'exposure' or 'all', default='treatment'): Selects which column from dataset
            will be treatment. If 'all', return a DataFrame with all treatment cols.
        data_home (string): Specify a download and cache folder for the datasets.
        dest_subdir (string): The name of the folder in which the dataset is stored.
        download_if_missing (bool, default=True): If False, raise an IOError if the data is not locally available
            instead of trying to download the data from the source site.
        percent10 (bool, default=False): Whether to load only 10 percent of the data.
        return_X_y_t (bool, default=False): If True, returns (data, target, treatment) instead of a Bunch object.

    Returns:
        Bunch or tuple: dataset.

        Bunch:
            By default dictionary-like object, with the following attributes:

                * ``data`` (DataFrame object): Dataset without target and treatment.
                * ``target`` (Series or DataFrame object): Column target by values.
                * ``treatment`` (Series or DataFrame object): Column treatment by values.
                * ``DESCR`` (str): Description of the Lenta dataset.
                * ``feature_names`` (list): Names of the features.
                * ``target_name`` (str list): Name of the target.
                * ``treatment_name`` (str or list): Name of the treatment.

        Tuple:
            tuple (data, target, treatment) if `return_X_y` is True

    References:
<<<<<<< HEAD
        “A Large Scale Benchmark for Uplift Modeling”
        Eustache Diemert, Artem Betlei, Christophe Renaudin; (Criteo AI Lab), Massih-Reza Amini (LIG, Grenoble INP)
    
    Example::
    
        from sklift.datasets import fetch_criteo
        dataset = fetch_criteo()
        data, target, treatment = dataset.data, dataset.target, dataset.treatment


    See Also:

        :func:`.fetch_lenta`: Load and return the Lenta dataset (classification).

        :func:`.fetch_x5`: Load and return the X5 RetailHero dataset (classification). 

        :func:`.fetch_hillstrom`: Load and return Kevin Hillstrom Dataset MineThatData (classification or regression).  


    
=======
        :cite:t:`Diemert2018`

        .. bibliography::
>>>>>>> 4c3dbc27
    """
    treatment_cols = ['exposure', 'treatment']
    if treatment_col == 'all':
        treatment_col = treatment_cols
    elif treatment_col not in treatment_cols:
        raise ValueError(f"treatment_col value must be in {treatment_cols + ['all']}. "
                         f"Got value {treatment_col}.")

    target_cols = ['visit', 'conversion']
    if target_col == 'all':
        target_col = target_cols
    elif target_col not in target_cols:
        raise ValueError(f"target_col value must be from {target_cols + ['all']}. "
                         f"Got value {target_col}.")

    if percent10:
        url = 'https://criteo-bucket.s3.eu-central-1.amazonaws.com/criteo10.csv.gz'
    else:
        url = "https://criteo-bucket.s3.eu-central-1.amazonaws.com/criteo.csv.gz"

    filename = url.split('/')[-1]
    csv_path = _get_data(data_home=data_home, url=url, dest_subdir=dest_subdir,
                         dest_filename=filename,
                         download_if_missing=download_if_missing)

    dtypes = {
        'exposure': 'Int8',
        'treatment': 'Int8',
        'conversion': 'Int8',
        'visit': 'Int8'
    }
    data = pd.read_csv(csv_path, dtype=dtypes)
    treatment, target = data[treatment_col], data[target_col]

    data = data.drop(target_cols + treatment_cols, axis=1)

    if return_X_y_t:
        return data, target, treatment

    feature_names = list(data.columns)

    module_path = os.path.dirname(__file__)
    with open(os.path.join(module_path, 'descr', 'criteo.rst')) as rst_file:
        fdescr = rst_file.read()

    return Bunch(data=data, target=target, treatment=treatment, DESCR=fdescr, feature_names=feature_names,
                 target_name=target_col, treatment_name=treatment_col)


def fetch_hillstrom(target_col='visit', data_home=None, dest_subdir=None, download_if_missing=True,
                    return_X_y_t=False):
    """Load and return Kevin Hillstrom Dataset MineThatData (classification or regression).

    This dataset contains 64,000 customers who last purchased within twelve months.
    The customers were involved in an e-mail test.

    Major columns:

    * ``visit`` (binary): target. 1/0 indicator, 1 = Customer visited website in the following two weeks.
    * ``conversion`` (binary): target. 1/0 indicator, 1 = Customer purchased merchandise in the following two weeks.
    * ``spend`` (float): target. Actual dollars spent in the following two weeks.
    * ``segment`` (str): treatment. The e-mail campaign the customer received

    Read more in the :ref:`docs <Hillstrom>`.

    Args:
        target_col (string, 'visit' or 'conversion', 'spend' or 'all', default='visit'): Selects which column from dataset
            will be target
        data_home (str): The path to the folder where datasets are stored.
        dest_subdir (str): The name of the folder in which the dataset is stored.
        download_if_missing (bool): Download the data if not present. Raises an IOError if False and data is missing.
        return_X_y_t (bool, default=False): If True, returns (data, target, treatment) instead of a Bunch object.
        
    Returns:
        Bunch or tuple: dataset.

        Bunch:
            By default dictionary-like object, with the following attributes:

                * ``data`` (DataFrame object): Dataset without target and treatment.
                * ``target`` (Series or DataFrame object): Column target by values.
                * ``treatment`` (Series object): Column treatment by values.
                * ``DESCR`` (str): Description of the Lenta dataset.
                * ``feature_names`` (list): Names of the features.
                * ``target_name`` (str or list): Name of the target.
                * ``treatment_name`` (str): Name of the treatment.

        Tuple:
            tuple (data, target, treatment) if `return_X_y` is True

    References:
        https://blog.minethatdata.com/2008/03/minethatdata-e-mail-analytics-and-data.html

    
    Example::
    
        from sklift.datasets import fetch_hillstrom
        dataset = fetch_hillstrom()
        data, target, treatment = dataset.data, dataset.target, dataset.treatment


    See Also:

        :func:`.fetch_lenta`: Load and return the Lenta dataset (classification).

        :func:`.fetch_x5`: Load and return the X5 RetailHero dataset (classification). 

        :func:`.fetch_criteo`: Load and return the Criteo Uplift Prediction Dataset (classification).

    """
    target_cols = ['visit', 'conversion', 'spend']
    if target_col == 'all':
        target_col = target_cols
    elif target_col not in target_cols:
        raise ValueError(f"target_col value must be from {target_cols + ['all']}. "
                         f"Got value {target_col + ['all']}.")

    url = 'https://hillstorm1.s3.us-east-2.amazonaws.com/hillstorm_no_indices.csv.gz'
    filename = url.split('/')[-1]
    csv_path = _get_data(data_home=data_home, url=url, dest_subdir=dest_subdir,
                         dest_filename=filename,
                         download_if_missing=download_if_missing)

    treatment_col = 'segment'

    data = pd.read_csv(csv_path)
    treatment, target = data[treatment_col], data[target_col]

    data = data.drop(target_cols + [treatment_col], axis=1)

    if return_X_y_t:
        return data, target, treatment

    feature_names = list(data.columns)

    module_path = os.path.dirname(os.path.abspath(__file__))
    with open(os.path.join(module_path, 'descr', 'hillstrom.rst')) as rst_file:
        fdescr = rst_file.read()

    return Bunch(data=data, target=target, treatment=treatment, DESCR=fdescr,
                 feature_names=feature_names, target_name=target_col, treatment_name=treatment_col)


def fetch_megafon(data_home=None, dest_subdir=None, download_if_missing=True,
                    return_X_y_t=False):
    """Load and return the MegaFon Uplift Competition dataset (classification).

    An uplift modeling dataset containing synthetic data generated by telecom companies, trying to bring them closer to the real case that they encountered.

    Major columns:

    - ``X_1...X_50`` : anonymized feature set 
    - ``conversion`` (binary): target
    - ``treatment_group`` (str): customer purchasing

    Read more in the :ref:`docs <MegaFon>`.

    Args:
        data_home (str): The path to the folder where datasets are stored.
        dest_subdir (str): The name of the folder in which the dataset is stored.
        download_if_missing (bool): Download the data if not present. Raises an IOError if False and data is missing.
        return_X_y_t (bool): If True, returns (data, target, treatment) instead of a Bunch object.

    Returns:
        Bunch or tuple: dataset.

        Bunch:
            By default dictionary-like object, with the following attributes:

                * ``data`` (DataFrame object): Dataset without target and treatment.
                * ``target`` (Series object): Column target by values.
                * ``treatment`` (Series object): Column treatment by values.
                * ``DESCR`` (str): Description of the Lenta dataset.
                * ``feature_names`` (list): Names of the features.
                * ``target_name`` (str): Name of the target.
                * ``treatment_name`` (str): Name of the treatment.

        Tuple:
            tuple (data, target, treatment) if `return_X_y` is True

    Example::
    
        from sklift.datasets import fetch_megafon
        dataset = fetch_megafon()
        data, treatment, target = dataset.data, dataset.treatment, dataset.target



    See Also:

        :func:`.fetch_lenta`: Load and return the Lenta dataset (classification).

        :func:`.fetch_x5`: Load and return the X5 RetailHero dataset (classification). 

        :func:`.fetch_criteo`: Load and return the Criteo Uplift Prediction Dataset (classification).

        :func:`.fetch_hillstrom`: Load and return Kevin Hillstrom Dataset MineThatData (classification or regression).  

    """
    url_train = 'https://storage.yandexcloud.net/datasouls-ods/static/competitions/megafon_fest2021/train.csv'
    file_train = url_train.split('/')[-1]
    csv_train_path = _get_data(data_home=data_home, url=url_train, dest_subdir=dest_subdir,
                               dest_filename=file_train,
                               download_if_missing=download_if_missing)
    train = pd.read_csv(csv_train_path)
    train_features = list(train.columns)

    target_col = 'conversion'
    treatment_col = 'treatment_group'

    treatment, target = train[treatment_col], train[target_col]

    train = train.drop([target_col, treatment_col], axis=1)

    if return_X_y_t:
        return train, target, treatment

    feature_names = list(train.columns)

    module_path = os.path.dirname(os.path.abspath(__file__))
    with open(os.path.join(module_path, 'descr', 'megafon.rst')) as rst_file:
        fdescr = rst_file.read()

    return Bunch(data=train, target=target, treatment=treatment, DESCR=fdescr,
                 feature_names=feature_names, target_name=target_col, treatment_name=treatment_col)<|MERGE_RESOLUTION|>--- conflicted
+++ resolved
@@ -4,7 +4,7 @@
 import pandas as pd
 import requests
 from sklearn.utils import Bunch
-
+from tqdm.auto import tqdm
 
 def get_data_dir():
     """Return the path of the scikit-uplift data dir.
@@ -31,7 +31,7 @@
         os.makedirs(path)
 
 
-def _download(url, dest_path):
+def _download(url, dest_path, content_length_header_key='Content-Length'):
     """Download the file from url and save it locally.
 
     Args:
@@ -44,15 +44,18 @@
         req.raise_for_status()
 
         with open(dest_path, "wb") as fd:
+            total_size_in_bytes = int(req.headers.get(content_length_header_key, 0))
+            progress_bar = tqdm(total=total_size_in_bytes, unit='iB', unit_scale=True)
             for chunk in req.iter_content(chunk_size=2 ** 20):
+                progress_bar.update(len(chunk))
                 fd.write(chunk)
     else:
         raise TypeError("URL must be a string")
 
 
-def _get_data(data_home, url, dest_subdir, dest_filename, download_if_missing):
+def _get_data(data_home, url, dest_subdir, dest_filename, download_if_missing, content_length_header_key='Content-Length'):
     """Return the path to the dataset.
-    
+
     Args:
         data_home (str): The path to scikit-uplift data dir.
         url (str): The URL to the dataset.
@@ -60,6 +63,7 @@
         dest_filename (str): The name of the dataset.
         download_if_missing (bool): If False, raise a IOError if the data is not locally available instead of
             trying to download the data from the source site.
+        content_length_header (str): The key in the HTTP response headers that lists the response size in bytes. Used for progress bar.
 
     Returns:
         string: The path to the dataset.
@@ -141,7 +145,7 @@
             tuple (data, target, treatment) if `return_X_y` is True
 
     Example::
-    
+
         from sklift.datasets import fetch_lenta
         dataset = fetch_lenta()
         data, target, treatment = dataset.data, dataset.target, dataset.treatment
@@ -149,11 +153,11 @@
 
     See Also:
 
-        :func:`.fetch_x5`: Load and return the X5 RetailHero dataset (classification). 
+        :func:`.fetch_x5`: Load and return the X5 RetailHero dataset (classification).
 
         :func:`.fetch_criteo`: Load and return the Criteo Uplift Prediction Dataset (classification).
 
-        :func:`.fetch_hillstrom`: Load and return Kevin Hillstrom Dataset MineThatData (classification or regression).  
+        :func:`.fetch_hillstrom`: Load and return Kevin Hillstrom Dataset MineThatData (classification or regression).
 
 
     """
@@ -224,7 +228,7 @@
 
 
     Example::
-    
+
         from sklift.datasets import fetch_x5
         dataset = fetch_x5()
         data, target, treatment = dataset.data, dataset.target, dataset.treatment
@@ -236,7 +240,7 @@
 
         :func:`.fetch_criteo`: Load and return the Criteo Uplift Prediction Dataset (classification).
 
-        :func:`.fetch_hillstrom`: Load and return Kevin Hillstrom Dataset MineThatData (classification or regression).  
+        :func:`.fetch_hillstrom`: Load and return Kevin Hillstrom Dataset MineThatData (classification or regression).
 
 
     """
@@ -329,33 +333,25 @@
         Tuple:
             tuple (data, target, treatment) if `return_X_y` is True
 
-    References:
-<<<<<<< HEAD
-        “A Large Scale Benchmark for Uplift Modeling”
-        Eustache Diemert, Artem Betlei, Christophe Renaudin; (Criteo AI Lab), Massih-Reza Amini (LIG, Grenoble INP)
-    
     Example::
-    
+
         from sklift.datasets import fetch_criteo
         dataset = fetch_criteo()
         data, target, treatment = dataset.data, dataset.target, dataset.treatment
 
+    References:
+        :cite:t:`Diemert2018`
+
+        .. bibliography::
 
     See Also:
 
         :func:`.fetch_lenta`: Load and return the Lenta dataset (classification).
 
-        :func:`.fetch_x5`: Load and return the X5 RetailHero dataset (classification). 
-
-        :func:`.fetch_hillstrom`: Load and return Kevin Hillstrom Dataset MineThatData (classification or regression).  
-
-
-    
-=======
-        :cite:t:`Diemert2018`
-
-        .. bibliography::
->>>>>>> 4c3dbc27
+        :func:`.fetch_x5`: Load and return the X5 RetailHero dataset (classification).
+
+        :func:`.fetch_hillstrom`: Load and return Kevin Hillstrom Dataset MineThatData (classification or regression).
+
     """
     treatment_cols = ['exposure', 'treatment']
     if treatment_col == 'all':
@@ -428,7 +424,7 @@
         dest_subdir (str): The name of the folder in which the dataset is stored.
         download_if_missing (bool): Download the data if not present. Raises an IOError if False and data is missing.
         return_X_y_t (bool, default=False): If True, returns (data, target, treatment) instead of a Bunch object.
-        
+
     Returns:
         Bunch or tuple: dataset.
 
@@ -449,9 +445,9 @@
     References:
         https://blog.minethatdata.com/2008/03/minethatdata-e-mail-analytics-and-data.html
 
-    
+
     Example::
-    
+
         from sklift.datasets import fetch_hillstrom
         dataset = fetch_hillstrom()
         data, target, treatment = dataset.data, dataset.target, dataset.treatment
@@ -461,7 +457,7 @@
 
         :func:`.fetch_lenta`: Load and return the Lenta dataset (classification).
 
-        :func:`.fetch_x5`: Load and return the X5 RetailHero dataset (classification). 
+        :func:`.fetch_x5`: Load and return the X5 RetailHero dataset (classification).
 
         :func:`.fetch_criteo`: Load and return the Criteo Uplift Prediction Dataset (classification).
 
@@ -507,7 +503,7 @@
 
     Major columns:
 
-    - ``X_1...X_50`` : anonymized feature set 
+    - ``X_1...X_50`` : anonymized feature set
     - ``conversion`` (binary): target
     - ``treatment_group`` (str): customer purchasing
 
@@ -537,7 +533,7 @@
             tuple (data, target, treatment) if `return_X_y` is True
 
     Example::
-    
+
         from sklift.datasets import fetch_megafon
         dataset = fetch_megafon()
         data, treatment, target = dataset.data, dataset.treatment, dataset.target
@@ -548,11 +544,11 @@
 
         :func:`.fetch_lenta`: Load and return the Lenta dataset (classification).
 
-        :func:`.fetch_x5`: Load and return the X5 RetailHero dataset (classification). 
+        :func:`.fetch_x5`: Load and return the X5 RetailHero dataset (classification).
 
         :func:`.fetch_criteo`: Load and return the Criteo Uplift Prediction Dataset (classification).
 
-        :func:`.fetch_hillstrom`: Load and return Kevin Hillstrom Dataset MineThatData (classification or regression).  
+        :func:`.fetch_hillstrom`: Load and return Kevin Hillstrom Dataset MineThatData (classification or regression).
 
     """
     url_train = 'https://storage.yandexcloud.net/datasouls-ods/static/competitions/megafon_fest2021/train.csv'
