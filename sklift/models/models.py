import warnings
import numpy as np
import pandas as pd
from sklearn.base import BaseEstimator
from sklearn.utils.validation import check_consistent_length
from sklearn.utils.multiclass import type_of_target


class SoloModel(BaseEstimator):
    """aka Treatment Dummy approach, or Single model approach, or S-Learner.

    Fit solo model on whole dataset with 'treatment' as an additional feature.

    For each test example calculate predictions on new set twice:
    with treatment == '1' and with treatment == '0'.
    After that calculate uplift as a delta between these predictions.

    Return delta of predictions for each example.

    See more details about `SoloModel in documentation`_.

    Args:
        estimator (estimator object implementing 'fit'): The object to use to fit the data.
        method (string, ’dummy’ or ’treatment_interaction’, default='dummy'): Specifies the approach:
            * ’dummy’ - single model
            * ’treatment_interaction’ -  single model including treatment interactions

    Attributes:
        trmnt_preds_ (array-like, shape (n_samples, )): Estimator predictions on samples when treatment.
        ctrl_preds_ (array-like, shape (n_samples, )): Estimator predictions on samples when control.

    Example::

        # import approach
        from sklift.models import SoloModel
        # import any estimator adheres to scikit-learn conventions
        from catboost import CatBoostClassifier


        sm = SoloModel(CatBoostClassifier(verbose=100, random_state=777))  # define approach
        sm = sm.fit(X_train, y_train, treat_train, estimator_fit_params={{'plot': True})  # fit the model
        uplift_sm = sm.predict(X_val)  # predict uplift

    References:
        Lo, Victor. (2002). The True Lift Model - A Novel Data Mining Approach to Response Modeling
        in Database Marketing. SIGKDD Explorations. 4. 78-86.

    .. _SoloModel in documentation:
        https://scikit-uplift.readthedocs.io/en/latest/api/models.html#one-model-with-treatment-as-feature
    """

    def __init__(self, estimator, method='dummy'):
        self.estimator = estimator
        self.method = method
        self.trmnt_preds_ = None
        self.ctrl_preds_ = None
        self._type_of_target = None

        all_methods = ['dummy', 'treatment_interaction']
        if method not in all_methods:
            raise ValueError("SoloModel approach supports only methods in %s, got"
                             " %s." % (all_methods, method))

    def fit(self, X, y, treatment, estimator_fit_params=None):
        """Fit the model according to the given training data.

        For each test example calculate predictions on new set twice: by the first and second models.
        After that calculate uplift as a delta between these predictions.

        Return delta of predictions for each example.

        Args:
            X (array-like, shape (n_samples, n_features)): Training vector, where n_samples is the number of
                samples and n_features is the number of features.
            y (array-like, shape (n_samples,)): Target vector relative to X.
            treatment (array-like, shape (n_samples,)): Binary treatment vector relative to X.
            estimator_fit_params (dict, optional): Parameters to pass to the fit method of the estimator.

        Returns:
            object: self
        """

        check_consistent_length(X, y, treatment)
        treatment_values = np.unique(treatment)

        if len(treatment_values) != 2:
            raise ValueError("Expected only two unique values, got %s" % len(treatment_values))

<<<<<<< HEAD
        if self.method == 'dummy':
            if isinstance(X, np.ndarray):
                X_mod = np.column_stack((X, treatment))
            elif isinstance(X, pd.core.frame.DataFrame):
                X_mod = X.assign(treatment=treatment)
            else:
                raise TypeError("Expected numpy.ndarray or pandas.DataFrame in training vector X, got %s" % type(X))

        if self.method == 'treatment_interaction':
            if isinstance(X, np.ndarray):
                X_mod = np.column_stack((X, np.multiply(X, treatment.reshape(-1,1)), treatment))
            elif isinstance(X, pd.core.frame.DataFrame):
                X_mod = pd.concat([X, X.apply(lambda x: x*treatment).rename(columns=lambda x: x + '_treatment_interaction')], axis=1).assign(treatment=treatment)
            else:
                raise TypeError("Expected numpy.ndarray or pandas.DataFrame in training vector X, got %s" % type(X))           
=======
        if isinstance(X, np.ndarray):
            X_mod = np.column_stack((X, treatment))
        elif isinstance(X, pd.DataFrame):
            X_mod = X.assign(treatment=treatment)
        else:
            raise TypeError("Expected numpy.ndarray or pandas.DataFrame in training vector X, got %s" % type(X))
>>>>>>> 9e4baa64

        self._type_of_target = type_of_target(y)

        if estimator_fit_params is None:
            estimator_fit_params = {}
        self.estimator.fit(X_mod, y, **estimator_fit_params)
        return self

    def predict(self, X):
        """Perform uplift on samples in X.

        Args:
            X (array-like, shape (n_samples, n_features)): Training vector, where n_samples is the number of samples
                and n_features is the number of features.

        Returns:
            array (shape (n_samples,)): uplift
        """
<<<<<<< HEAD
        if self.method == 'dummy':
            if isinstance(X, np.ndarray):
                X_mod_trmnt = np.column_stack((X, np.ones(X.shape[0])))
                X_mod_ctrl = np.column_stack((X, np.zeros(X.shape[0])))
            elif isinstance(X, pd.core.frame.DataFrame):
                X_mod_trmnt = X.assign(treatment=np.ones(X.shape[0]))
                X_mod_ctrl = X.assign(treatment=np.zeros(X.shape[0]))
            else:
                raise TypeError("Expected numpy.ndarray or pandas.DataFrame in training vector X, got %s" % type(X))

        if self.method == 'treatment_interaction':
            if isinstance(X, np.ndarray):
                X_mod_trmnt = np.column_stack((X, np.multiply(X, np.ones((X.shape[0], 1))), np.ones(X.shape[0])))
                X_mod_ctrl = np.column_stack((X, np.multiply(X, np.zeros((X.shape[0], 1))), np.zeros(X.shape[0])))
            elif isinstance(X, pd.core.frame.DataFrame):
                X_mod_trmnt = pd.concat([X, X.apply(lambda x: x*np.ones(X.shape[0])).rename(columns=lambda x: x + 
                                                            '_treatment_interaction')], axis=1).assign(treatment=np.ones(X.shape[0]))
                X_mod_ctrl = pd.concat([X, X.apply(lambda x: x*np.zeros(X.shape[0])).rename(columns=lambda x: x + 
                                                            '_treatment_interaction')], axis=1).assign(treatment=np.zeros(X.shape[0]))   
            else:
                raise TypeError("Expected numpy.ndarray or pandas.DataFrame in training vector X, got %s" % type(X))
=======
        if isinstance(X, np.ndarray):
            X_mod_trmnt = np.column_stack((X, np.ones(X.shape[0])))
            X_mod_ctrl = np.column_stack((X, np.zeros(X.shape[0])))
        elif isinstance(X, pd.DataFrame):
            X_mod_trmnt = X.assign(treatment=np.ones(X.shape[0]))
            X_mod_ctrl = X.assign(treatment=np.zeros(X.shape[0]))
        else:
            raise TypeError("Expected numpy.ndarray or pandas.DataFrame in training vector X, got %s" % type(X))
>>>>>>> 9e4baa64

        if self._type_of_target == 'binary':
            self.trmnt_preds_ = self.estimator.predict_proba(X_mod_trmnt)[:, 1]
            self.ctrl_preds_ = self.estimator.predict_proba(X_mod_ctrl)[:, 1]
        else:
            self.trmnt_preds_ = self.estimator.predict(X_mod_trmnt)
            self.ctrl_preds_ = self.estimator.predict(X_mod_ctrl)

        uplift = self.trmnt_preds_ - self.ctrl_preds_
        return uplift


class ClassTransformation(BaseEstimator):
    """aka Class Variable Transformation or Revert Label approach.

    Redefine target variable, which indicates that treatment make some impact on target or
    did target is negative without treatment.

    Z = Y * W + (1 - Y)(1 - W),

    where Y - target, W - communication flag.

    Then, Uplift ~ 2 * (Z == 1) - 1

    Returns only uplift predictions.

    See more details about `ClassTransformation in documentation`_.


    Args:
        estimator (estimator object implementing 'fit'): The object to use to fit the data.

    Example::

        # import approach
        from sklift.models import ClassTransformation
        # import any estimator adheres to scikit-learn conventions
        from catboost import CatBoostClassifier


        ct = ClassTransformation(CatBoostClassifier(verbose=100, random_state=777))  # define approach
        ct = ct.fit(X_train, y_train, treat_train, estimator_fit_params={{'plot': True})  # fit the model
        uplift_ct = ct.predict(X_val)  # predict uplift

    References:
        Maciej Jaskowski and Szymon Jaroszewicz. Uplift modeling for clinical trial data.
        ICML Workshop on Clinical Data Analysis, 2012.

    .. _ClassTransformation in documentation:
        https://scikit-uplift.readthedocs.io/en/latest/api/models.html#class-transformation
    """
    def __init__(self, estimator):
        self.estimator = estimator
        self._type_of_target = None

    def fit(self, X, y, treatment, estimator_fit_params=None):
        """Fit the model according to the given training data.

        Args:
            X (array-like, shape (n_samples, n_features)): Training vector, where n_samples is the number of samples and
                n_features is the number of features.
            y (array-like, shape (n_samples,)): Target vector relative to X.
            treatment (array-like, shape (n_samples,)): Binary treatment vector relative to X.
            estimator_fit_params (dict, optional): Parameters to pass to the fit method of the estimator.

        Returns:
            object: self
        """

        # TODO: check the treatment is binary
        check_consistent_length(X, y, treatment)
        self._type_of_target = type_of_target(y)

        if self._type_of_target != 'binary':
            raise ValueError("This approach is only suitable for binary classification problem")
        _, treatment_counts = np.unique(treatment, return_counts=True)
        if treatment_counts[0] != treatment_counts[1]:
            warnings.warn(
                "It is recommended to use this approach on treatment balanced data. Current sample size is unbalanced.",
                category=UserWarning,
                stacklevel=2
            )

        y_mod = (np.array(y) == np.array(treatment)).astype(int)

        if estimator_fit_params is None:
            estimator_fit_params = {}
        self.estimator.fit(X, y_mod, **estimator_fit_params)
        return self

    def predict(self, X):
        """Perform uplift on samples in X.

        Args:
            X (array-like, shape (n_samples, n_features)): Training vector, where n_samples is the number of samples
                and n_features is the number of features.

        Returns:
            array (shape (n_samples,)): uplift
        """
        uplift = 2 * self.estimator.predict_proba(X)[:, 1] - 1
        return uplift


class TwoModels(BaseEstimator):
    """aka naïve approach, or difference score method, or double classifier approach.

    Fit two separate models: on the treatment data and on the control data.

    See more details about `TwoModels in documentation`_.

    Args:
        estimator_trmnt (estimator object implementing 'fit'): The object to use to fit the treatment data.
        estimator_ctrl (estimator object implementing 'fit'): The object to use to fit the control data.
        method (string, 'vanilla', 'ddr_control' or 'ddr_treatment', default='vanilla'): Specifies the approach:

            * ``'vanilla'``:
                Two independent models;
            * ``'ddr_control'``:
                Dependent data representation (First train control estimator).
            * ``'ddr_treatment'``:
                Dependent data representation (First train treatment estimator).

    Attributes:
        trmnt_preds_ (array-like, shape (n_samples, )): Estimator predictions on samples when treatment.
        ctrl_preds_ (array-like, shape (n_samples, )): Estimator predictions on samples when control.

    Example::

        # import approach
        from sklift.models import TwoModels
        # import any estimator adheres to scikit-learn conventions
        from catboost import CatBoostClassifier


        estimator_trmnt = CatBoostClassifier(silent=True, thread_count=2, random_state=42)
        estimator_ctrl = CatBoostClassifier(silent=True, thread_count=2, random_state=42)

        # define approach
        tm_ctrl = TwoModels(
            estimator_trmnt=estimator_trmnt,
            estimator_ctrl=estimator_ctrl,
            method='ddr_control'
        )

        # fit the models
        tm_ctrl = tm_ctrl.fit(
            X_train, y_train, treat_train,
            estimator_trmnt_fit_params={'cat_features': cat_features},
            estimator_ctrl_fit_params={'cat_features': cat_features}
        )
        uplift_tm_ctrl = tm_ctrl.predict(X_val)  # predict uplift

    References
        Betlei, Artem & Diemert, Eustache & Amini, Massih-Reza. (2018).
        Uplift Prediction with Dependent Feature Representation in Imbalanced Treatment and Control Conditions:
        25th International Conference, ICONIP 2018, Siem Reap, Cambodia, December 13–16, 2018,
        Proceedings, Part V. 10.1007/978-3-030-04221-9_5.

        Zhao, Yan & Fang, Xiao & Simchi-Levi, David. (2017).
        Uplift Modeling with Multiple Treatments and General Response Types.
        10.1137/1.9781611974973.66.

    .. _TwoModels in documentation:
        https://scikit-uplift.readthedocs.io/en/latest/api/models.html#one-model-with-treatment-as-feature
    """

    def __init__(self, estimator_trmnt, estimator_ctrl, method='vanilla'):
        self.estimator_trmnt = estimator_trmnt
        self.estimator_ctrl = estimator_ctrl
        self.method = method
        self.trmnt_preds_ = None
        self.ctrl_preds_ = None
        self._type_of_target = None

        all_methods = ['vanilla', 'ddr_control', 'ddr_treatment']
        if method not in all_methods:
            raise ValueError("Two models approach supports only methods in %s, got"
                             " %s." % (all_methods, method))

        if estimator_trmnt is estimator_ctrl:
            raise ValueError('Control and Treatment estimators should be different objects.')

    def fit(self, X, y, treatment, estimator_trmnt_fit_params=None, estimator_ctrl_fit_params=None):
        """Fit the model according to the given training data.

        For each test example calculate predictions on new set twice: by the first and second models.
        After that calculate uplift as a delta between these predictions.

        Return delta of predictions for each example.

        Args:
            X (array-like, shape (n_samples, n_features)): Training vector, where n_samples is the number
                of samples and n_features is the number of features.
            y (array-like, shape (n_samples,)): Target vector relative to X.
            treatment (array-like, shape (n_samples,)): Binary treatment vector relative to X.
            estimator_trmnt_fit_params (dict, optional): Parameters to pass to the fit method
                of the treatment estimator.
            estimator_ctrl_fit_params (dict, optional): Parameters to pass to the fit method
                of the control estimator.

        Returns:
            object: self
        """
        # TODO: check the treatment is binary
        check_consistent_length(X, y, treatment)
        self._type_of_target = type_of_target(y)

        X_ctrl, y_ctrl = X[treatment == 0], y[treatment == 0]
        X_trmnt, y_trmnt = X[treatment == 1], y[treatment == 1]

        if estimator_trmnt_fit_params is None:
            estimator_trmnt_fit_params = {}
        if estimator_ctrl_fit_params is None:
            estimator_ctrl_fit_params = {}

        if self.method == 'vanilla':
            self.estimator_ctrl.fit(
                X_ctrl, y_ctrl, **estimator_ctrl_fit_params
            )
            self.estimator_trmnt.fit(
                X_trmnt, y_trmnt, **estimator_trmnt_fit_params
            )

        if self.method == 'ddr_control':
            self.estimator_ctrl.fit(
                X_ctrl, y_ctrl, **estimator_ctrl_fit_params
            )
            if self._type_of_target == 'binary':
                ddr_control = self.estimator_ctrl.predict_proba(X_trmnt)[:, 1]
            else:
                ddr_control = self.estimator_ctrl.predict(X_trmnt)

            if isinstance(X_trmnt, np.ndarray):
                X_trmnt_mod = np.column_stack((X_trmnt, ddr_control))
            elif isinstance(X_trmnt, pd.DataFrame):
                X_trmnt_mod = X_trmnt.assign(ddr_control=ddr_control)
            else:
                raise TypeError("Expected numpy.ndarray or pandas.DataFrame, got %s" % type(X_trmnt))

            self.estimator_trmnt.fit(
                X_trmnt_mod, y_trmnt, **estimator_trmnt_fit_params
            )

        if self.method == 'ddr_treatment':
            self.estimator_trmnt.fit(
                X_trmnt, y_trmnt, **estimator_trmnt_fit_params
            )
            if self._type_of_target == 'binary':
                ddr_treatment = self.estimator_trmnt.predict_proba(X_ctrl)[:, 1]
            else:
                ddr_treatment = self.estimator_trmnt.predict(X_ctrl)

            if isinstance(X_ctrl, np.ndarray):
                X_ctrl_mod = np.column_stack((X_ctrl, ddr_treatment))
            elif isinstance(X_trmnt, pd.DataFrame):
                X_ctrl_mod = X_ctrl.assign(ddr_treatment=ddr_treatment)
            else:
                raise TypeError("Expected numpy.ndarray or pandas.DataFrame, got %s" % type(X_ctrl))

            self.estimator_ctrl.fit(
                X_ctrl_mod, y_ctrl, **estimator_ctrl_fit_params
            )

        return self

    def predict(self, X):
        """Perform uplift on samples in X.

        Args:
            X (array-like, shape (n_samples, n_features)): Training vector, where n_samples is the number of samples
                and n_features is the number of features.

        Returns:
            array (shape (n_samples,)): uplift
        """

        if self.method == 'ddr_control':
            if self._type_of_target == 'binary':
                self.ctrl_preds_ = self.estimator_ctrl.predict_proba(X)[:, 1]
            else:
                self.ctrl_preds_ = self.estimator_ctrl.predict(X)

            if isinstance(X, np.ndarray):
                X_mod = np.column_stack((X, self.ctrl_preds_))
            elif isinstance(X, pd.DataFrame):
                X_mod = X.assign(ddr_control=self.ctrl_preds_)
            else:
                raise TypeError("Expected numpy.ndarray or pandas.DataFrame, got %s" % type(X))

            if self._type_of_target == 'binary':
                self.trmnt_preds_ = self.estimator_trmnt.predict_proba(X_mod)[:, 1]
            else:
                self.trmnt_preds_ = self.estimator_trmnt.predict(X_mod)

        elif self.method == 'ddr_treatment':
            if self._type_of_target == 'binary':
                self.trmnt_preds_ = self.estimator_trmnt.predict_proba(X)[:, 1]
            else:
                self.trmnt_preds_ = self.estimator_trmnt.predict(X)

            if isinstance(X, np.ndarray):
                X_mod = np.column_stack((X, self.trmnt_preds_))
            elif isinstance(X, pd.DataFrame):
                X_mod = X.assign(ddr_treatment=self.trmnt_preds_)
            else:
                raise TypeError("Expected numpy.ndarray or pandas.DataFrame, got %s" % type(X))

            if self._type_of_target == 'binary':
                self.ctrl_preds_ = self.estimator_ctrl.predict_proba(X_mod)[:, 1]
            else:
                self.ctrl_preds_ = self.estimator_ctrl.predict(X_mod)

        else:
            if self._type_of_target == 'binary':
                self.ctrl_preds_ = self.estimator_ctrl.predict_proba(X)[:, 1]
                self.trmnt_preds_ = self.estimator_trmnt.predict_proba(X)[:, 1]
            else:
                self.ctrl_preds_ = self.estimator_ctrl.predict(X)
                self.trmnt_preds_ = self.estimator_trmnt.predict(X)

        uplift = self.trmnt_preds_ - self.ctrl_preds_

        return uplift<|MERGE_RESOLUTION|>--- conflicted
+++ resolved
@@ -86,7 +86,6 @@
         if len(treatment_values) != 2:
             raise ValueError("Expected only two unique values, got %s" % len(treatment_values))
 
-<<<<<<< HEAD
         if self.method == 'dummy':
             if isinstance(X, np.ndarray):
                 X_mod = np.column_stack((X, treatment))
@@ -99,17 +98,10 @@
             if isinstance(X, np.ndarray):
                 X_mod = np.column_stack((X, np.multiply(X, treatment.reshape(-1,1)), treatment))
             elif isinstance(X, pd.core.frame.DataFrame):
-                X_mod = pd.concat([X, X.apply(lambda x: x*treatment).rename(columns=lambda x: x + '_treatment_interaction')], axis=1).assign(treatment=treatment)
+                X_mod = pd.concat([X, X.apply(lambda x: x*treatment).rename(columns=lambda x: x + 
+                                                                            '_treatment_interaction')], axis=1).assign(treatment=treatment)
             else:
                 raise TypeError("Expected numpy.ndarray or pandas.DataFrame in training vector X, got %s" % type(X))           
-=======
-        if isinstance(X, np.ndarray):
-            X_mod = np.column_stack((X, treatment))
-        elif isinstance(X, pd.DataFrame):
-            X_mod = X.assign(treatment=treatment)
-        else:
-            raise TypeError("Expected numpy.ndarray or pandas.DataFrame in training vector X, got %s" % type(X))
->>>>>>> 9e4baa64
 
         self._type_of_target = type_of_target(y)
 
@@ -128,7 +120,7 @@
         Returns:
             array (shape (n_samples,)): uplift
         """
-<<<<<<< HEAD
+
         if self.method == 'dummy':
             if isinstance(X, np.ndarray):
                 X_mod_trmnt = np.column_stack((X, np.ones(X.shape[0])))
@@ -145,21 +137,11 @@
                 X_mod_ctrl = np.column_stack((X, np.multiply(X, np.zeros((X.shape[0], 1))), np.zeros(X.shape[0])))
             elif isinstance(X, pd.core.frame.DataFrame):
                 X_mod_trmnt = pd.concat([X, X.apply(lambda x: x*np.ones(X.shape[0])).rename(columns=lambda x: x + 
-                                                            '_treatment_interaction')], axis=1).assign(treatment=np.ones(X.shape[0]))
+                                                                                            '_treatment_interaction')], axis=1).assign(treatment=np.ones(X.shape[0]))
                 X_mod_ctrl = pd.concat([X, X.apply(lambda x: x*np.zeros(X.shape[0])).rename(columns=lambda x: x + 
-                                                            '_treatment_interaction')], axis=1).assign(treatment=np.zeros(X.shape[0]))   
+                                                                                            '_treatment_interaction')], axis=1).assign(treatment=np.zeros(X.shape[0]))   
             else:
                 raise TypeError("Expected numpy.ndarray or pandas.DataFrame in training vector X, got %s" % type(X))
-=======
-        if isinstance(X, np.ndarray):
-            X_mod_trmnt = np.column_stack((X, np.ones(X.shape[0])))
-            X_mod_ctrl = np.column_stack((X, np.zeros(X.shape[0])))
-        elif isinstance(X, pd.DataFrame):
-            X_mod_trmnt = X.assign(treatment=np.ones(X.shape[0]))
-            X_mod_ctrl = X.assign(treatment=np.zeros(X.shape[0]))
-        else:
-            raise TypeError("Expected numpy.ndarray or pandas.DataFrame in training vector X, got %s" % type(X))
->>>>>>> 9e4baa64
 
         if self._type_of_target == 'binary':
             self.trmnt_preds_ = self.estimator.predict_proba(X_mod_trmnt)[:, 1]
